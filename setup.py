--- conflicted
+++ resolved
@@ -60,15 +60,11 @@
         ],
         'example': [
             'chainer', 'keras', 'catboost', 'lightgbm', 'scikit-learn',
-<<<<<<< HEAD
-            'tensorflow', 'mxnet', 'xgboost', 'torch', 'torchvision', 'pytorch-ignite',
-            'dask-ml', 'dask[dataframe]'
-=======
-            'mxnet', 'xgboost', 'torch', 'torchvision', 'dask-ml', 'dask[dataframe]',
+            'mxnet', 'xgboost', 'torch', 'torchvision', 'pytorch-ignite',
+            'dask-ml', 'dask[dataframe]',
             # TODO(Yanase): Update examples to support TensorFlow 2.0.
             # See https://github.com/pfnet/optuna/issues/565 for further details.
             'tensorflow<2.0.0'
->>>>>>> fb876dca
         ],
         'document': ['sphinx', 'sphinx_rtd_theme'],
         'codecov': ['pytest-cov', 'codecov'],
