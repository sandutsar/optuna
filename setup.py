import os
import sys
from typing import Dict
from typing import List
from typing import Optional

import pkg_resources
from setuptools import find_packages
from setuptools import setup


def get_version() -> str:

    version_filepath = os.path.join(os.path.dirname(__file__), "optuna", "version.py")
    with open(version_filepath) as f:
        for line in f:
            if line.startswith("__version__"):
                return line.strip().split()[-1][1:-1]
    assert False


def get_long_description() -> str:

    readme_filepath = os.path.join(os.path.dirname(__file__), "README.md")
    with open(readme_filepath) as f:
        return f.read()


def get_install_requires() -> List[str]:

    requirements = [
        "alembic",
        "cliff",
        "cmaes>=0.6.0",
        "colorlog",
        "joblib",
        "numpy",
        "packaging>=20.0",
        "scipy!=1.4.0",
        "sqlalchemy>=1.1.0",
        "tqdm",
    ]
    # NOTE (crcrpar): Some of the above libraries require Cython to be installed.
    # I hope they will obviate it in the future releases.
    if sys.version_info[:2] > (3, 8):
        requirements.append("Cython")
    return requirements


def get_tests_require() -> List[str]:

    return get_extras_require()["testing"]


def get_extras_require() -> Dict[str, List[str]]:

    requirements = {
        "checking": ["black", "hacking", "isort", "mypy==0.782", "blackdoc"],
        "codecov": ["codecov", "pytest-cov"],
        "doctest": [
            "cma",
            "matplotlib>=3.0.0",
            "pandas",
            "plotly>=4.0.0",
            "scikit-learn>=0.19.0,<0.23.0",
            "scikit-optimize",
            "mlflow",
        ],
        "document": [
            # TODO(hvy): Unpin `sphinx` version after:
            # https://github.com/sphinx-doc/sphinx/issues/8105.
            "sphinx==3.0.4",
            # As reported in: https://github.com/readthedocs/sphinx_rtd_theme/issues/949,
            # `sphinx_rtd_theme` 0.5.0 is still not compatible with `sphinx` >= 3.0.
            "sphinx_rtd_theme<0.5.0",
            "sphinx-gallery",
            "sphinx-plotly-directive",
            "pillow",
            "matplotlib",
            "scikit-learn",
            "plotly>=4.0.0",  # optuna/visualization.
            "pandas",
            "lightgbm",
        ],
        "example": [
            "catboost",
            "chainer",
            "lightgbm",
            "mlflow",
            "mpi4py",
            "mxnet",
            "nbval",
            "scikit-image",
            "scikit-learn>=0.19.0,<0.23.0",  # optuna/visualization/param_importances.py.
            "xgboost<1.3",
            "keras",
            "tensorflow>=2.0.0",
            "tensorflow-datasets",
            "pytorch-ignite",
            "pytorch-lightning>=1.0.2",
            "thop",
            "skorch",
            "stable-baselines3>=0.7.0",
            "catalyst",
<<<<<<< HEAD
        ]
        + (
            ["torch==1.7.1", "torchvision==0.8.2", "torchaudio==0.7.2"]
            if sys.platform == "darwin"
            else ["torch==1.7.1+cpu", "torchvision==0.8.2+cpu", "torchaudio==0.7.2"]
        )
        + (
            [
                "allennlp==1.2.0",
                "fastai",
                "dask[dataframe]",
                "dask-ml",
            ]
            if sys.version_info[:2] < (3, 8)
            else ["fastai"]
        ),
=======
            "torch==1.7.0 ; sys_platform=='darwin'",
            "torch==1.7.0+cpu ; sys_platform!='darwin'",
            "torchvision==0.8.1 ; sys_platform=='darwin'",
            "torchvision==0.8.1+cpu ; sys_platform!='darwin'",
            "torchaudio==0.7.0",
            "allennlp==1.2.0 ; python_version<'3.8'",
            "dask[dataframe] ; python_version<'3.8'",
            "dask-ml ; python_version<'3.8'",
            "fastai",
        ],
>>>>>>> 36855152
        "experimental": ["redis"],
        "testing": [
            # TODO(toshihikoyanase): Remove the version constraint after resolving the issue
            # https://github.com/optuna/optuna/issues/1000.
            "bokeh<2.0.0",
            "chainer>=5.0.0",
            "cma",
            "fakeredis",
            "lightgbm",
            "matplotlib>=3.0.0",
            "mlflow",
            "mpi4py",
            "mxnet",
            "pandas",
            "plotly>=4.0.0",
            "pytest",
            "scikit-learn>=0.19.0,<0.23.0",
            "scikit-optimize",
            "xgboost<1.3",
            "keras",
            "tensorflow",
            "tensorflow-datasets",
            "pytorch-ignite",
            "pytorch-lightning>=1.0.2",
            "skorch",
            "catalyst",
<<<<<<< HEAD
        ]
        + (
            ["torch==1.7.1", "torchvision==0.8.2", "torchaudio==0.7.2"]
            if sys.platform == "darwin"
            else ["torch==1.7.1+cpu", "torchvision==0.8.2+cpu", "torchaudio==0.7.2"]
        )
        + (["allennlp==1.2.0", "fastai"] if sys.version_info[:2] < (3, 8) else ["fastai"]),
=======
            "torch==1.7.0 ; sys_platform=='darwin'",
            "torch==1.7.0+cpu ; sys_platform!='darwin'",
            "torchvision==0.8.1 ; sys_platform=='darwin'",
            "torchvision==0.8.1+cpu ; sys_platform!='darwin'",
            "torchaudio==0.7.0",
            "allennlp==1.2.0 ; python_version<'3.8'",
            "fastai",
        ],
>>>>>>> 36855152
        "tests": ["fakeredis", "pytest"],
        "optional": [
            "bokeh<2.0.0",  # optuna/cli.py, optuna/dashboard.py.
            "matplotlib>=3.0.0",  # optuna/visualization/matplotlib
            "pandas",  # optuna/study.py
            "plotly>=4.0.0",  # optuna/visualization.
            "redis",  # optuna/storages/redis.py.
            "scikit-learn>=0.19.0,<0.23.0",  # optuna/visualization/param_importances.py.
        ],
        "integration": [
            # TODO(toshihikoyanase): Remove the version constraint after resolving the issue
            # https://github.com/optuna/optuna/issues/1000.
            "chainer>=5.0.0",
            "cma",
            "lightgbm",
            "mlflow",
            "mpi4py",
            "mxnet",
            "pandas",
            "scikit-learn>=0.19.0,<0.23.0",
            "scikit-optimize",
            "xgboost<1.3",
            "keras",
            "tensorflow",
            "tensorflow-datasets",
            "pytorch-ignite",
            "pytorch-lightning>=1.0.2",
            "skorch",
            "catalyst",
<<<<<<< HEAD
        ]
        + (
            ["torch==1.7.1", "torchvision==0.8.2", "torchaudio==0.7.2"]
            if sys.platform == "darwin"
            else ["torch==1.7.1+cpu", "torchvision==0.8.2+cpu", "torchaudio==0.7.2"]
        )
        + (["allennlp==1.2.0", "fastai"] if sys.version_info[:2] < (3, 8) else ["fastai"]),
=======
            "torch==1.7.0 ; sys_platform=='darwin'",
            "torch==1.7.0+cpu ; sys_platform!='darwin'",
            "torchvision==0.8.1 ; sys_platform=='darwin'",
            "torchvision==0.8.1+cpu ; sys_platform!='darwin'",
            "torchaudio==0.7.0",
            "allennlp==1.2.0 ; python_version<'3.8'",
            "fastai",
        ],
>>>>>>> 36855152
    }

    return requirements


def find_any_distribution(pkgs: List[str]) -> Optional[pkg_resources.Distribution]:

    for pkg in pkgs:
        try:
            return pkg_resources.get_distribution(pkg)
        except pkg_resources.DistributionNotFound:
            pass
    return None


setup(
    name="optuna",
    version=get_version(),
    description="A hyperparameter optimization framework",
    long_description=get_long_description(),
    long_description_content_type="text/markdown",
    author="Takuya Akiba",
    author_email="akiba@preferred.jp",
    url="https://optuna.org/",
    packages=find_packages(exclude=("tests", "tests.*")),
    package_data={
        "optuna": [
            "storages/_rdb/alembic.ini",
            "storages/_rdb/alembic/*.*",
            "storages/_rdb/alembic/versions/*.*",
            "py.typed",
        ]
    },
    python_requires=">=3.6",
    install_requires=get_install_requires(),
    tests_require=get_tests_require(),
    extras_require=get_extras_require(),
    entry_points={
        "console_scripts": ["optuna = optuna.cli:main"],
        "optuna.command": [
            "create-study = optuna.cli:_CreateStudy",
            "delete-study = optuna.cli:_DeleteStudy",
            "study set-user-attr = optuna.cli:_StudySetUserAttribute",
            "studies = optuna.cli:_Studies",
            "dashboard = optuna.cli:_Dashboard",
            "study optimize = optuna.cli:_StudyOptimize",
            "storage upgrade = optuna.cli:_StorageUpgrade",
        ],
    },
    classifiers=[
        "Development Status :: 5 - Production/Stable",
        "Intended Audience :: Science/Research",
        "Intended Audience :: Developers",
        "License :: OSI Approved :: MIT License",
        "Programming Language :: Python :: 3",
        "Programming Language :: Python :: 3.6",
        "Programming Language :: Python :: 3.7",
        "Programming Language :: Python :: 3.8",
        "Programming Language :: Python :: 3.9",
        "Programming Language :: Python :: 3 :: Only",
        "Topic :: Scientific/Engineering",
        "Topic :: Scientific/Engineering :: Mathematics",
        "Topic :: Scientific/Engineering :: Artificial Intelligence",
        "Topic :: Software Development",
        "Topic :: Software Development :: Libraries",
        "Topic :: Software Development :: Libraries :: Python Modules",
    ],
)<|MERGE_RESOLUTION|>--- conflicted
+++ resolved
@@ -102,35 +102,16 @@
             "skorch",
             "stable-baselines3>=0.7.0",
             "catalyst",
-<<<<<<< HEAD
-        ]
-        + (
-            ["torch==1.7.1", "torchvision==0.8.2", "torchaudio==0.7.2"]
-            if sys.platform == "darwin"
-            else ["torch==1.7.1+cpu", "torchvision==0.8.2+cpu", "torchaudio==0.7.2"]
-        )
-        + (
-            [
-                "allennlp==1.2.0",
-                "fastai",
-                "dask[dataframe]",
-                "dask-ml",
-            ]
-            if sys.version_info[:2] < (3, 8)
-            else ["fastai"]
-        ),
-=======
-            "torch==1.7.0 ; sys_platform=='darwin'",
-            "torch==1.7.0+cpu ; sys_platform!='darwin'",
-            "torchvision==0.8.1 ; sys_platform=='darwin'",
-            "torchvision==0.8.1+cpu ; sys_platform!='darwin'",
-            "torchaudio==0.7.0",
+            "torch==1.7.1 ; sys_platform=='darwin'",
+            "torch==1.7.1+cpu ; sys_platform!='darwin'",
+            "torchvision==0.8.2 ; sys_platform=='darwin'",
+            "torchvision==0.8.2+cpu ; sys_platform!='darwin'",
+            "torchaudio==0.7.2",
             "allennlp==1.2.0 ; python_version<'3.8'",
             "dask[dataframe] ; python_version<'3.8'",
             "dask-ml ; python_version<'3.8'",
             "fastai",
         ],
->>>>>>> 36855152
         "experimental": ["redis"],
         "testing": [
             # TODO(toshihikoyanase): Remove the version constraint after resolving the issue
@@ -157,24 +138,14 @@
             "pytorch-lightning>=1.0.2",
             "skorch",
             "catalyst",
-<<<<<<< HEAD
-        ]
-        + (
-            ["torch==1.7.1", "torchvision==0.8.2", "torchaudio==0.7.2"]
-            if sys.platform == "darwin"
-            else ["torch==1.7.1+cpu", "torchvision==0.8.2+cpu", "torchaudio==0.7.2"]
-        )
-        + (["allennlp==1.2.0", "fastai"] if sys.version_info[:2] < (3, 8) else ["fastai"]),
-=======
-            "torch==1.7.0 ; sys_platform=='darwin'",
-            "torch==1.7.0+cpu ; sys_platform!='darwin'",
-            "torchvision==0.8.1 ; sys_platform=='darwin'",
-            "torchvision==0.8.1+cpu ; sys_platform!='darwin'",
-            "torchaudio==0.7.0",
+            "torch==1.7.1 ; sys_platform=='darwin'",
+            "torch==1.7.1+cpu ; sys_platform!='darwin'",
+            "torchvision==0.8.2 ; sys_platform=='darwin'",
+            "torchvision==0.8.2+cpu ; sys_platform!='darwin'",
+            "torchaudio==0.7.2",
             "allennlp==1.2.0 ; python_version<'3.8'",
             "fastai",
         ],
->>>>>>> 36855152
         "tests": ["fakeredis", "pytest"],
         "optional": [
             "bokeh<2.0.0",  # optuna/cli.py, optuna/dashboard.py.
@@ -204,24 +175,14 @@
             "pytorch-lightning>=1.0.2",
             "skorch",
             "catalyst",
-<<<<<<< HEAD
-        ]
-        + (
-            ["torch==1.7.1", "torchvision==0.8.2", "torchaudio==0.7.2"]
-            if sys.platform == "darwin"
-            else ["torch==1.7.1+cpu", "torchvision==0.8.2+cpu", "torchaudio==0.7.2"]
-        )
-        + (["allennlp==1.2.0", "fastai"] if sys.version_info[:2] < (3, 8) else ["fastai"]),
-=======
-            "torch==1.7.0 ; sys_platform=='darwin'",
-            "torch==1.7.0+cpu ; sys_platform!='darwin'",
-            "torchvision==0.8.1 ; sys_platform=='darwin'",
-            "torchvision==0.8.1+cpu ; sys_platform!='darwin'",
-            "torchaudio==0.7.0",
+            "torch==1.7.1 ; sys_platform=='darwin'",
+            "torch==1.7.1+cpu ; sys_platform!='darwin'",
+            "torchvision==0.8.2 ; sys_platform=='darwin'",
+            "torchvision==0.8.2+cpu ; sys_platform!='darwin'",
+            "torchaudio==0.7.2",
             "allennlp==1.2.0 ; python_version<'3.8'",
             "fastai",
         ],
->>>>>>> 36855152
     }
 
     return requirements
