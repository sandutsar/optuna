from collections import defaultdict
import copy
from datetime import datetime
import json
import logging
import os
import sys
import threading
import uuid
import weakref

import alembic.command
import alembic.config
import alembic.migration
import alembic.script
from sqlalchemy.engine import create_engine
from sqlalchemy.engine import Engine  # NOQA
from sqlalchemy.exc import IntegrityError
from sqlalchemy.exc import SQLAlchemyError
from sqlalchemy import orm

import optuna
from optuna import distributions
from optuna.storages.base import BaseStorage
from optuna.storages.base import DEFAULT_STUDY_NAME_PREFIX
from optuna.storages.rdb import models
from optuna import structs
from optuna import type_checking
from optuna import version

if type_checking.TYPE_CHECKING:
    from typing import Any  # NOQA
    from typing import Dict  # NOQA
    from typing import List  # NOQA
    from typing import Optional  # NOQA

_logger = optuna.logging.get_logger(__name__)


class RDBStorage(BaseStorage):
    """Storage class for RDB backend.

    Note that library users can instantiate this class, but the attributes
    provided by this class are not supposed to be directly accessed by them.

    Example:

        We create an :class:`~optuna.storages.RDBStorage` instance with
        customized ``pool_size`` and ``max_overflow`` settings.

        .. code::

            >>> import optuna
            >>>
            >>> def objective(trial):
            >>>     ...
            >>>
            >>> storage = optuna.storages.RDBStorage(
            >>>     url='postgresql://foo@localhost/db',
            >>>     engine_kwargs={
            >>>         'pool_size': 20,
            >>>         'max_overflow': 0
            >>>     }
            >>> )
            >>>
            >>> study = optuna.create_study(storage=storage)
            >>> study.optimize(objective)

    Args:
        url: URL of the storage.
        engine_kwargs:
            A dictionary of keyword arguments that is passed to
            `sqlalchemy.engine.create_engine`_ function.
        skip_compatibility_check:
            Flag to skip schema compatibility check if set to True.

    .. _sqlalchemy.engine.create_engine:
        https://docs.sqlalchemy.org/en/latest/core/engines.html#sqlalchemy.create_engine

    .. note::
        If you use MySQL, `pool_pre_ping`_ will be set to :obj:`True` by default to prevent
        connection timeout. You can turn it off with ``engine_kwargs['pool_pre_ping']=False``, but
        it is recommended to keep the setting if execution time of your objective function is
        longer than the `wait_timeout` of your MySQL configuration.

    .. _pool_pre_ping:
        https://docs.sqlalchemy.org/en/13/core/engines.html#sqlalchemy.create_engine.params.
        pool_pre_ping
    """

    def __init__(self, url, engine_kwargs=None, skip_compatibility_check=False):
        # type: (str, Optional[Dict[str, Any]], bool) -> None

        self.engine_kwargs = engine_kwargs or {}
        self.url = self._fill_storage_url_template(url)
        self.skip_compatibility_check = skip_compatibility_check

        self._set_default_engine_kwargs_for_mysql(url, self.engine_kwargs)

        try:
            self.engine = create_engine(self.url, **self.engine_kwargs)
        except ImportError as e:
            raise ImportError(
                "Failed to import DB access module for the specified storage URL. "
                "Please install appropriate one. (The actual import error is: " + str(e) + ".)"
            )

        self.scoped_session = orm.scoped_session(orm.sessionmaker(bind=self.engine))
        models.BaseModel.metadata.create_all(self.engine)

        self._version_manager = _VersionManager(self.url, self.engine, self.scoped_session)
        if not skip_compatibility_check:
            self._version_manager.check_table_schema_compatibility()

        self._finished_trials_cache = _FinishedTrialsCache()
        weakref.finalize(self, self._finalize)

    def __getstate__(self):
        # type: () -> Dict[Any, Any]

        state = self.__dict__.copy()
        del state["scoped_session"]
        del state["engine"]
        del state["_version_manager"]
        del state["_finished_trials_cache"]
        return state

    def __setstate__(self, state):
        # type: (Dict[Any, Any]) -> None

        self.__dict__.update(state)
        try:
            self.engine = create_engine(self.url, **self.engine_kwargs)
        except ImportError as e:
            raise ImportError(
                "Failed to import DB access module for the specified storage URL. "
                "Please install appropriate one. (The actual import error is: " + str(e) + ".)"
            )

        self.scoped_session = orm.scoped_session(orm.sessionmaker(bind=self.engine))
        models.BaseModel.metadata.create_all(self.engine)
        self._version_manager = _VersionManager(self.url, self.engine, self.scoped_session)
        if not self.skip_compatibility_check:
            self._version_manager.check_table_schema_compatibility()
        self._finished_trials_cache = _FinishedTrialsCache()

<<<<<<< HEAD
    @staticmethod
    def _check_python_version():
        # type: () -> None

        if sys.version_info.major != 3:
            return

        if sys.version_info.minor != 4:
            return

        if 0 <= sys.version_info.micro < 4:
            raise RuntimeError("RDBStorage does not support Python 3.4.0 to 3.4.3.")

=======
>>>>>>> 1441d6b4
    def create_new_study(self, study_name=None):
        # type: (Optional[str]) -> int

        session = self.scoped_session()

        if study_name is None:
            study_name = self._create_unique_study_name(session)

        study = models.StudyModel(study_name=study_name, direction=structs.StudyDirection.NOT_SET)
        session.add(study)
        if not self._commit_with_integrity_check(session):
            raise optuna.exceptions.DuplicatedStudyError(
                "Another study with name '{}' already exists. "
                "Please specify a different name, or reuse the existing one "
                "by setting `load_if_exists` (for Python API) or "
                "`--skip-if-exists` flag (for CLI).".format(study_name)
            )

        _logger.info("A new study created with name: {}".format(study.study_name))

        return study.study_id

    def delete_study(self, study_id):
        # type: (int) -> None

        session = self.scoped_session()

        study = models.StudyModel.find_or_raise_by_id(study_id, session)
        session.delete(study)

        self._commit_with_integrity_check(session)

    @staticmethod
    def _create_unique_study_name(session):
        # type: (orm.Session) -> str

        while True:
            study_uuid = str(uuid.uuid4())
            study_name = DEFAULT_STUDY_NAME_PREFIX + study_uuid
            study = models.StudyModel.find_by_name(study_name, session)
            if study is None:
                break

        return study_name

    # TODO(sano): Prevent simultaneously setting different direction in distributed environments.
    def set_study_direction(self, study_id, direction):
        # type: (int, structs.StudyDirection) -> None

        session = self.scoped_session()

        study = models.StudyModel.find_or_raise_by_id(study_id, session)

        if study.direction != structs.StudyDirection.NOT_SET and study.direction != direction:
            raise ValueError(
                "Cannot overwrite study direction from {} to {}.".format(
                    study.direction, direction
                )
            )

        study.direction = direction

        self._commit(session)

    def set_study_user_attr(self, study_id, key, value):
        # type: (int, str, Any) -> None

        session = self.scoped_session()

        study = models.StudyModel.find_or_raise_by_id(study_id, session)
        attribute = models.StudyUserAttributeModel.find_by_study_and_key(study, key, session)
        if attribute is None:
            attribute = models.StudyUserAttributeModel(
                study_id=study_id, key=key, value_json=json.dumps(value)
            )
            session.add(attribute)
        else:
            attribute.value_json = json.dumps(value)

        self._commit_with_integrity_check(session)

    def set_study_system_attr(self, study_id, key, value):
        # type: (int, str, Any) -> None

        session = self.scoped_session()

        study = models.StudyModel.find_or_raise_by_id(study_id, session)
        attribute = models.StudySystemAttributeModel.find_by_study_and_key(study, key, session)
        if attribute is None:
            attribute = models.StudySystemAttributeModel(
                study_id=study_id, key=key, value_json=json.dumps(value)
            )
            session.add(attribute)
        else:
            attribute.value_json = json.dumps(value)

        self._commit_with_integrity_check(session)

    def get_study_id_from_name(self, study_name):
        # type: (str) -> int

        session = self.scoped_session()

        study = models.StudyModel.find_or_raise_by_name(study_name, session)
        # Terminate transaction explicitly to avoid connection timeout during transaction.
        self._commit(session)

        return study.study_id

    def get_study_id_from_trial_id(self, trial_id):
        # type: (int) -> int

        session = self.scoped_session()

        trial = models.TrialModel.find_or_raise_by_id(trial_id, session)
        # Terminate transaction explicitly to avoid connection timeout during transaction.
        self._commit(session)

        return trial.study_id

    def get_study_name_from_id(self, study_id):
        # type: (int) -> str

        session = self.scoped_session()

        study = models.StudyModel.find_or_raise_by_id(study_id, session)
        # Terminate transaction explicitly to avoid connection timeout during transaction.
        self._commit(session)

        return study.study_name

    def get_study_direction(self, study_id):
        # type: (int) -> structs.StudyDirection

        session = self.scoped_session()

        study = models.StudyModel.find_or_raise_by_id(study_id, session)
        # Terminate transaction explicitly to avoid connection timeout during transaction.
        self._commit(session)

        return study.direction

    def get_study_user_attrs(self, study_id):
        # type: (int) -> Dict[str, Any]

        session = self.scoped_session()

        attributes = models.StudyUserAttributeModel.where_study_id(study_id, session)
        user_attrs = {attr.key: json.loads(attr.value_json) for attr in attributes}
        # Terminate transaction explicitly to avoid connection timeout during transaction.
        self._commit(session)

        return user_attrs

    def get_study_system_attrs(self, study_id):
        # type: (int) -> Dict[str, Any]

        session = self.scoped_session()

        attributes = models.StudySystemAttributeModel.where_study_id(study_id, session)
        system_attrs = {attr.key: json.loads(attr.value_json) for attr in attributes}
        # Terminate transaction explicitly to avoid connection timeout during transaction.
        self._commit(session)

        return system_attrs

    def get_trial_user_attrs(self, trial_id):
        # type: (int) -> Dict[str, Any]

        session = self.scoped_session()

        attributes = models.TrialUserAttributeModel.where_trial_id(trial_id, session)
        user_attrs = {attr.key: json.loads(attr.value_json) for attr in attributes}
        # Terminate transaction explicitly to avoid connection timeout during transaction.
        self._commit(session)

        return user_attrs

    def get_trial_system_attrs(self, trial_id):
        # type: (int) -> Dict[str, Any]

        session = self.scoped_session()

        attributes = models.TrialSystemAttributeModel.where_trial_id(trial_id, session)
        system_attrs = {attr.key: json.loads(attr.value_json) for attr in attributes}
        # Terminate transaction explicitly to avoid connection timeout during transaction.
        self._commit(session)

        return system_attrs

    # TODO(sano): Optimize this method to reduce the number of queries.
    def get_all_study_summaries(self):
        # type: () -> List[structs.StudySummary]

        session = self.scoped_session()

        study_models = models.StudyModel.all(session)
        trial_models = models.TrialModel.all(session)
        param_models = models.TrialParamModel.all(session)
        value_models = models.TrialValueModel.all(session)
        trial_user_attribute_models = models.TrialUserAttributeModel.all(session)
        trial_system_attribute_models = models.TrialSystemAttributeModel.all(session)

        study_summaries = []
        for study_model in study_models:
            # Filter model objects by study.
            study_trial_models = [t for t in trial_models if t.study_id == study_model.study_id]

            # Get best trial.
            completed_trial_models = [
                t for t in study_trial_models if t.state is structs.TrialState.COMPLETE
            ]
            best_trial = None
            if len(completed_trial_models) > 0:
                if study_model.direction == structs.StudyDirection.MAXIMIZE:
                    best_trial_model = max(completed_trial_models, key=lambda t: t.value)
                else:
                    best_trial_model = min(completed_trial_models, key=lambda t: t.value)

                best_param_models = [
                    p for p in param_models if p.trial_id == best_trial_model.trial_id
                ]
                best_value_models = [
                    v for v in value_models if v.trial_id == best_trial_model.trial_id
                ]
                best_trial_user_models = [
                    u
                    for u in trial_user_attribute_models
                    if u.trial_id == best_trial_model.trial_id
                ]
                best_trial_system_models = [
                    s
                    for s in trial_system_attribute_models
                    if s.trial_id == best_trial_model.trial_id
                ]

                # Merge model objects related to the best trial.
                best_trial = self._merge_trials_orm(
                    [best_trial_model],
                    best_param_models,
                    best_value_models,
                    best_trial_user_models,
                    best_trial_system_models,
                )[0]

            # Find datetime_start.
            datetime_start = None
            if len(study_trial_models) > 0:
                datetime_start = min([t.datetime_start for t in study_trial_models])

            attributes = models.StudySystemAttributeModel.where_study_id(
                study_model.study_id, session
            )
            system_attrs = {attr.key: json.loads(attr.value_json) for attr in attributes}

            # Consolidate StudySummary.
            study_summaries.append(
                structs.StudySummary(
                    study_name=study_model.study_name,
                    direction=self.get_study_direction(study_model.study_id),
                    best_trial=best_trial,
                    user_attrs=self.get_study_user_attrs(study_model.study_id),
                    system_attrs=system_attrs,
                    n_trials=len(study_trial_models),
                    datetime_start=datetime_start,
                    study_id=study_model.study_id,
                )
            )

        # Terminate transaction explicitly to avoid connection timeout during transaction.
        self._commit(session)

        return study_summaries

    def create_new_trial(self, study_id, template_trial=None):
        # type: (int, Optional[structs.FrozenTrial]) -> int

        session = self.scoped_session()

        if template_trial is None:
            trial = models.TrialModel(
                study_id=study_id, number=None, state=structs.TrialState.RUNNING,
            )
        else:
            # Because only `RUNNING` trials can be updated,
            # we temporarily set the state of the new trial to `RUNNING`.
            # After all fields of the trial have been updated,
            # the state is set to `template_trial.state`.
            temp_state = structs.TrialState.RUNNING

            trial = models.TrialModel(
                study_id=study_id,
                number=None,
                state=temp_state,
                value=template_trial.value,
                datetime_start=template_trial.datetime_start,
                datetime_complete=template_trial.datetime_complete,
            )

        session.add(trial)

        # Flush the session cache to reflect the above addition operation to
        # the current RDB transaction.
        #
        # Without flushing, the following operations (e.g, `_set_trial_param_without_commit`)
        # will fail because the target trial doesn't exist in the storage yet.
        session.flush()

        if template_trial is not None:
            for param_name, param_value in template_trial.params.items():
                distribution = template_trial.distributions[param_name]
                param_value_in_internal_repr = distribution.to_internal_repr(param_value)
                self._set_trial_param_without_commit(
                    session, trial.trial_id, param_name, param_value_in_internal_repr, distribution
                )

            for key, value in template_trial.user_attrs.items():
                self._set_trial_user_attr_without_commit(session, trial.trial_id, key, value)

            for key, value in template_trial.system_attrs.items():
                self._set_trial_system_attr_without_commit(session, trial.trial_id, key, value)

            for step, intermediate_value in template_trial.intermediate_values.items():
                self._set_trial_intermediate_value_without_commit(
                    session, trial.trial_id, step, intermediate_value
                )

            trial.state = template_trial.state

        trial.number = trial.count_past_trials(session)
        session.add(trial)

        self._commit(session)

        return trial.trial_id

    def set_trial_state(self, trial_id, state):
        # type: (int, structs.TrialState) -> bool

        session = self.scoped_session()

        trial = models.TrialModel.find_by_id(trial_id, session, for_update=True)
        if trial is None:
            session.rollback()
            raise ValueError(models.NOT_FOUND_MSG)

        self.check_trial_is_updatable(trial_id, trial.state)

        if state == structs.TrialState.RUNNING and trial.state != structs.TrialState.WAITING:
            session.rollback()
            return False

        trial.state = state
        if state.is_finished():
            trial.datetime_complete = datetime.now()

        return self._commit_with_integrity_check(session)

    def set_trial_param(self, trial_id, param_name, param_value_internal, distribution):
        # type: (int, str, float, distributions.BaseDistribution) -> bool

        session = self.scoped_session()

        if not self._set_trial_param_without_commit(
            session, trial_id, param_name, param_value_internal, distribution
        ):
            return False

        commit_success = self._commit_with_integrity_check(session)

        return commit_success

    def _set_trial_param_without_commit(
        self, session, trial_id, param_name, param_value_internal, distribution
    ):
        # type: (orm.Session, int, str, float, distributions.BaseDistribution) -> bool

        trial = models.TrialModel.find_or_raise_by_id(trial_id, session)
        self.check_trial_is_updatable(trial_id, trial.state)

        trial_param = models.TrialParamModel.find_by_trial_and_param_name(
            trial, param_name, session
        )

        if trial_param is not None:
            # Raise error in case distribution is incompatible.
            distributions.check_distribution_compatibility(
                distributions.json_to_distribution(trial_param.distribution_json), distribution
            )

            # Terminate transaction explicitly to avoid connection timeout during transaction.
            self._commit(session)
            # Return False when distribution is compatible but parameter has already been set.
            return False

        param = models.TrialParamModel(
            trial_id=trial_id,
            param_name=param_name,
            param_value=param_value_internal,
            distribution_json=distributions.distribution_to_json(distribution),
        )

        param.check_and_add(session)

        return True

    def get_trial_param(self, trial_id, param_name):
        # type: (int, str) -> float

        session = self.scoped_session()

        trial = models.TrialModel.find_or_raise_by_id(trial_id, session)
        trial_param = models.TrialParamModel.find_or_raise_by_trial_and_param_name(
            trial, param_name, session
        )
        # Terminate transaction explicitly to avoid connection timeout during transaction.
        self._commit(session)

        return trial_param.param_value

    def set_trial_value(self, trial_id, value):
        # type: (int, float) -> None

        session = self.scoped_session()

        trial = models.TrialModel.find_or_raise_by_id(trial_id, session)
        self.check_trial_is_updatable(trial_id, trial.state)

        trial.value = value

        self._commit(session)

    def set_trial_intermediate_value(self, trial_id, step, intermediate_value):
        # type: (int, int, float) -> bool

        session = self.scoped_session()

        if not self._set_trial_intermediate_value_without_commit(
            session, trial_id, step, intermediate_value
        ):
            return False

        commit_success = self._commit_with_integrity_check(session)

        return commit_success

    def _set_trial_intermediate_value_without_commit(
        self, session, trial_id, step, intermediate_value
    ):
        # type: (orm.Session, int, int, float) -> bool

        trial = models.TrialModel.find_or_raise_by_id(trial_id, session)
        self.check_trial_is_updatable(trial_id, trial.state)

        trial_value = models.TrialValueModel.find_by_trial_and_step(trial, step, session)
        if trial_value is not None:
            return False

        trial_value = models.TrialValueModel(
            trial_id=trial_id, step=step, value=intermediate_value
        )

        session.add(trial_value)

        return True

    def set_trial_user_attr(self, trial_id, key, value):
        # type: (int, str, Any) -> None

        session = self.scoped_session()

        self._set_trial_user_attr_without_commit(session, trial_id, key, value)

        self._commit_with_integrity_check(session)

    def _set_trial_user_attr_without_commit(self, session, trial_id, key, value):
        # type: (orm.Session, int, str, Any) -> None

        trial = models.TrialModel.find_or_raise_by_id(trial_id, session)
        self.check_trial_is_updatable(trial_id, trial.state)

        attribute = models.TrialUserAttributeModel.find_by_trial_and_key(trial, key, session)
        if attribute is None:
            attribute = models.TrialUserAttributeModel(
                trial_id=trial_id, key=key, value_json=json.dumps(value)
            )
            session.add(attribute)
        else:
            attribute.value_json = json.dumps(value)

    def set_trial_system_attr(self, trial_id, key, value):
        # type: (int, str, Any) -> None

        session = self.scoped_session()

        self._set_trial_system_attr_without_commit(session, trial_id, key, value)

        self._commit_with_integrity_check(session)

    def _set_trial_system_attr_without_commit(self, session, trial_id, key, value):
        # type: (orm.Session, int, str, Any) -> None

        trial = models.TrialModel.find_or_raise_by_id(trial_id, session)
        self.check_trial_is_updatable(trial_id, trial.state)

        attribute = models.TrialSystemAttributeModel.find_by_trial_and_key(trial, key, session)
        if attribute is None:
            attribute = models.TrialSystemAttributeModel(
                trial_id=trial_id, key=key, value_json=json.dumps(value)
            )
            session.add(attribute)
        else:
            attribute.value_json = json.dumps(value)

    def get_trial_number_from_id(self, trial_id):
        # type: (int) -> int

        trial_number = self.get_trial(trial_id).number
        return trial_number

    def get_trial(self, trial_id):
        # type: (int) -> structs.FrozenTrial

        return self._get_and_cache_trial(trial_id)

    def _get_and_cache_trial(self, trial_id, deepcopy=True):
        # type: (int, bool) -> structs.FrozenTrial

        cached_trial = self._finished_trials_cache.get_cached_trial(trial_id)
        if cached_trial is not None:
            if deepcopy:
                return copy.deepcopy(cached_trial)
            else:
                return cached_trial

        session = self.scoped_session()

        trial = models.TrialModel.find_or_raise_by_id(trial_id, session)
        params = models.TrialParamModel.where_trial(trial, session)
        values = models.TrialValueModel.where_trial(trial, session)
        user_attributes = models.TrialUserAttributeModel.where_trial(trial, session)
        system_attributes = models.TrialSystemAttributeModel.where_trial(trial, session)

        frozen_trial = self._merge_trials_orm(
            [trial], params, values, user_attributes, system_attributes
        )[0]

        self._finished_trials_cache.cache_trial_if_finished(frozen_trial)

        # Terminate transaction explicitly to avoid connection timeout during transaction.
        self._commit(session)

        return frozen_trial

    def get_all_trials(self, study_id, deepcopy=True):
        # type: (int, bool) -> List[structs.FrozenTrial]

        if self._finished_trials_cache.is_empty():
            trials = self._get_all_trials_without_cache(study_id)
            for trial in trials:
                self._finished_trials_cache.cache_trial_if_finished(trial)

            return trials

        trial_ids = self._get_all_trial_ids(study_id)
        trials = [self._get_and_cache_trial(trial_id, deepcopy) for trial_id in trial_ids]
        return trials

    def get_best_trial(self, study_id):
        # type: (int) -> structs.FrozenTrial

        session = self.scoped_session()
        if self.get_study_direction(study_id) == structs.StudyDirection.MAXIMIZE:
            trial = models.TrialModel.find_max_value_trial(study_id, session)
        else:
            trial = models.TrialModel.find_min_value_trial(study_id, session)

        # Terminate transaction explicitly to avoid connection timeout during transaction.
        self._commit(session)

        return self.get_trial(trial.trial_id)

    def _get_all_trial_ids(self, study_id):
        # type: (int) -> List[int]

        session = self.scoped_session()
        study = models.StudyModel.find_or_raise_by_id(study_id, session)
        trial_ids = models.TrialModel.get_all_trial_ids_where_study(study, session)

        # Terminate transaction explicitly to avoid connection timeout during transaction.
        self._commit(session)

        return trial_ids

    def _get_all_trials_without_cache(self, study_id):
        # type: (int) -> List[structs.FrozenTrial]

        session = self.scoped_session()

        study = models.StudyModel.find_or_raise_by_id(study_id, session)
        trials = models.TrialModel.where_study(study, session)
        params = models.TrialParamModel.where_study(study, session)
        values = models.TrialValueModel.where_study(study, session)
        user_attributes = models.TrialUserAttributeModel.where_study(study, session)
        system_attributes = models.TrialSystemAttributeModel.where_study(study, session)

        all_trials = self._merge_trials_orm(
            trials, params, values, user_attributes, system_attributes
        )

        # Terminate transaction explicitly to avoid connection timeout during transaction.
        self._commit(session)
        return all_trials

    def get_n_trials(self, study_id, state=None):
        # type: (int, Optional[structs.TrialState]) -> int

        session = self.scoped_session()
        study = models.StudyModel.find_or_raise_by_id(study_id, session)
        n_trials = models.TrialModel.count(session, study, state)

        # Terminate transaction explicitly to avoid connection timeout during transaction.
        self._commit(session)
        return n_trials

    def _merge_trials_orm(
        self,
        trials,  # type: List[models.TrialModel]
        trial_params,  # type: List[models.TrialParamModel]
        trial_intermediate_values,  # type: List[models.TrialValueModel]
        trial_user_attrs,  # type: List[models.TrialUserAttributeModel]
        trial_system_attrs,  # type: List[models.TrialSystemAttributeModel]
    ):
        # type: (...) -> List[structs.FrozenTrial]

        id_to_trial = {}
        for trial in trials:
            id_to_trial[trial.trial_id] = trial

        id_to_params = defaultdict(list)  # type: Dict[int, List[models.TrialParamModel]]
        for param in trial_params:
            id_to_params[param.trial_id].append(param)

        id_to_values = defaultdict(list)  # type: Dict[int, List[models.TrialValueModel]]
        for value in trial_intermediate_values:
            id_to_values[value.trial_id].append(value)

        id_to_user_attrs = defaultdict(
            list
        )  # type: Dict[int, List[models.TrialUserAttributeModel]]
        for user_attr in trial_user_attrs:
            id_to_user_attrs[user_attr.trial_id].append(user_attr)

        id_to_system_attrs = defaultdict(
            list
        )  # type: Dict[int, List[models.TrialSystemAttributeModel]]
        for system_attr in trial_system_attrs:
            id_to_system_attrs[system_attr.trial_id].append(system_attr)

        result = []
        for trial_id, trial in id_to_trial.items():
            params = {}
            param_distributions = {}
            for param in id_to_params[trial_id]:
                distribution = distributions.json_to_distribution(param.distribution_json)
                params[param.param_name] = distribution.to_external_repr(param.param_value)
                param_distributions[param.param_name] = distribution

            intermediate_values = {}
            for value in id_to_values[trial_id]:
                intermediate_values[value.step] = value.value

            user_attrs = {}
            for user_attr in id_to_user_attrs[trial_id]:
                user_attrs[user_attr.key] = json.loads(user_attr.value_json)

            system_attrs = {}
            for system_attr in id_to_system_attrs[trial_id]:
                system_attrs[system_attr.key] = json.loads(system_attr.value_json)

            result.append(
                structs.FrozenTrial(
                    number=trial.number,
                    state=trial.state,
                    params=params,
                    distributions=param_distributions,
                    user_attrs=user_attrs,
                    system_attrs=system_attrs,
                    value=trial.value,
                    intermediate_values=intermediate_values,
                    datetime_start=trial.datetime_start,
                    datetime_complete=trial.datetime_complete,
                    trial_id=trial_id,
                )
            )

        return result

    @staticmethod
    def _set_default_engine_kwargs_for_mysql(url, engine_kwargs):
        # type: (str, Dict[str, Any]) -> None

        # Skip if RDB is not MySQL.
        if not url.startswith("mysql"):
            return

        # Do not overwrite value.
        if "pool_pre_ping" in engine_kwargs:
            return

        # If True, the connection pool checks liveness of connections at every checkout.
        # Without this option, trials that take longer than `wait_timeout` may cause connection
        # errors. For further details, please refer to the following document:
        # https://docs.sqlalchemy.org/en/13/core/pooling.html#pool-disconnects-pessimistic
        engine_kwargs["pool_pre_ping"] = True
        _logger.debug("pool_pre_ping=True was set to engine_kwargs to prevent connection timeout.")

    @staticmethod
    def _fill_storage_url_template(template):
        # type: (str) -> str

        return template.format(SCHEMA_VERSION=models.SCHEMA_VERSION)

    @staticmethod
    def _commit_with_integrity_check(session):
        # type: (orm.Session) -> bool

        try:
            session.commit()
        except IntegrityError as e:
            _logger.debug(
                "Ignoring {}. This happens due to a timing issue among threads/processes/nodes. "
                "Another one might have committed a record with the same key(s).".format(repr(e))
            )
            session.rollback()
            return False

        return True

    @staticmethod
    def _commit(session):
        # type: (orm.Session) -> None

        try:
            session.commit()
        except SQLAlchemyError as e:
            session.rollback()
            message = (
                "An exception is raised during the commit. "
                "This typically happens due to invalid data in the commit, "
                "e.g. exceeding max length. "
                "(The actual exception is as follows: {})".format(repr(e))
            )
            raise optuna.exceptions.StorageInternalError(message).with_traceback(sys.exc_info()[2])

    def remove_session(self):
        # type: () -> None
        """Removes the current session.

        A session is stored in SQLAlchemy's ThreadLocalRegistry for each thread. This method
        closes and removes the session which is associated to the current thread. Particularly,
        under multi-thread use cases, it is important to call this method *from each thread*.
        Otherwise, all sessions and their associated DB connections are destructed by a thread
        that occasionally invoked the garbage collector. By default, it is not allowed to touch
        a SQLite connection from threads other than the thread that created the connection.
        Therefore, we need to explicitly close the connection from each thread.

        """

        self.scoped_session.remove()

    def _finalize(self):
        # type: () -> None

        # This destructor calls remove_session to explicitly close the DB connection. We need this
        # because DB connections created in SQLAlchemy are not automatically closed by reference
        # counters, so it is not guaranteed that they are released by correct threads (for more
        # information, please see the docstring of remove_session).

        if hasattr(self, "scoped_session"):
            self.remove_session()

    def upgrade(self):
        # type: () -> None
        """Upgrade the storage schema."""

        self._version_manager.upgrade()

    def get_current_version(self):
        # type: () -> str
        """Return the schema version currently used by this storage."""

        return self._version_manager.get_current_version()

    def get_head_version(self):
        # type: () -> str
        """Return the latest schema version."""

        return self._version_manager.get_head_version()

    def get_all_versions(self):
        # type: () -> List[str]
        """Return the schema version list."""

        return self._version_manager.get_all_versions()


class _VersionManager(object):
    def __init__(self, url, engine, scoped_session):
        # type: (str, Engine, orm.scoped_session) -> None

        self.url = url
        self.engine = engine
        self.scoped_session = scoped_session

        self._init_version_info_model()
        self._init_alembic()

    def _init_version_info_model(self):
        # type: () -> None

        session = self.scoped_session()

        version_info = models.VersionInfoModel.find(session)
        if version_info is not None:
            # Terminate transaction explicitly to avoid connection timeout during transaction.
            RDBStorage._commit(session)
            return

        version_info = models.VersionInfoModel(
            schema_version=models.SCHEMA_VERSION, library_version=version.__version__
        )

        session.add(version_info)
        RDBStorage._commit_with_integrity_check(session)

    def _init_alembic(self):
        # type: () -> None

        logging.getLogger("alembic").setLevel(logging.WARN)

        context = alembic.migration.MigrationContext.configure(self.engine.connect())
        is_initialized = context.get_current_revision() is not None

        if is_initialized:
            # The `alembic_version` table already exists and is not empty.
            return

        if self._is_alembic_supported():
            revision = self.get_head_version()
        else:
            # The storage has been created before alembic is introduced.
            revision = self._get_base_version()

        self._set_alembic_revision(revision)

    def _set_alembic_revision(self, revision):
        # type: (str) -> None

        context = alembic.migration.MigrationContext.configure(self.engine.connect())
        script = self._create_alembic_script()
        context.stamp(script, revision)

    def check_table_schema_compatibility(self):
        # type: () -> None

        session = self.scoped_session()

        # NOTE: After invocation of `_init_version_info_model` method,
        #       it is ensured that a `VersionInfoModel` entry exists.
        version_info = models.VersionInfoModel.find(session)
        # Terminate transaction explicitly to avoid connection timeout during transaction.
        RDBStorage._commit(session)

        assert version_info is not None

        current_version = self.get_current_version()
        head_version = self.get_head_version()
        if current_version == head_version:
            return

        message = (
            "The runtime optuna version {} is no longer compatible with the table schema "
            "(set up by optuna {}). ".format(version.__version__, version_info.library_version)
        )
        known_versions = self.get_all_versions()
        if current_version in known_versions:
            message += (
                "Please execute `$ optuna storage upgrade --storage $STORAGE_URL` "
                "for upgrading the storage."
            )
        else:
            message += (
                "Please try updating optuna to the latest version by " "`$ pip install -U optuna`."
            )

        raise RuntimeError(message)

    def get_current_version(self):
        # type: () -> str

        context = alembic.migration.MigrationContext.configure(self.engine.connect())
        version = context.get_current_revision()
        assert version is not None

        return version

    def get_head_version(self):
        # type: () -> str

        script = self._create_alembic_script()
        return script.get_current_head()

    def _get_base_version(self):
        # type: () -> str

        script = self._create_alembic_script()
        return script.get_base()

    def get_all_versions(self):
        # type: () -> List[str]

        script = self._create_alembic_script()
        return [r.revision for r in script.walk_revisions()]

    def upgrade(self):
        # type: () -> None

        config = self._create_alembic_config()
        alembic.command.upgrade(config, "head")

    def _is_alembic_supported(self):
        # type: () -> bool

        session = self.scoped_session()

        version_info = models.VersionInfoModel.find(session)
        # Terminate transaction explicitly to avoid connection timeout during transaction.
        RDBStorage._commit(session)

        if version_info is None:
            # `None` means this storage was created just now.
            return True

        return version_info.schema_version == models.SCHEMA_VERSION

    def _create_alembic_script(self):
        # type: () -> alembic.script.ScriptDirectory

        config = self._create_alembic_config()
        script = alembic.script.ScriptDirectory.from_config(config)
        return script

    def _create_alembic_config(self):
        # type: () -> alembic.config.Config

        alembic_dir = os.path.join(os.path.dirname(__file__), "alembic")

        config = alembic.config.Config(os.path.join(os.path.dirname(__file__), "alembic.ini"))
        config.set_main_option("script_location", escape_alembic_config_value(alembic_dir))
        config.set_main_option("sqlalchemy.url", escape_alembic_config_value(self.url))
        return config


class _FinishedTrialsCache(object):
    def __init__(self):
        # type: () -> None

        self._finished_trials = {}  # type: Dict[int, structs.FrozenTrial]
        self._lock = threading.Lock()

    def is_empty(self):
        # type: () -> bool

        with self._lock:
            return len(self._finished_trials) == 0

    def cache_trial_if_finished(self, trial):
        # type: (structs.FrozenTrial) -> None

        if trial.state.is_finished():
            with self._lock:
                self._finished_trials[trial._trial_id] = trial

    def get_cached_trial(self, trial_id):
        # type: (int) -> Optional[structs.FrozenTrial]

        with self._lock:
            return self._finished_trials.get(trial_id)


def escape_alembic_config_value(value):
    # type: (str) -> str

    # We must escape '%' in a value string because the character
    # is regarded as the trigger of variable expansion.
    # Please see the documentation of `configparser.BasicInterpolation` for more details.
    return value.replace("%", "%%")<|MERGE_RESOLUTION|>--- conflicted
+++ resolved
@@ -144,22 +144,6 @@
             self._version_manager.check_table_schema_compatibility()
         self._finished_trials_cache = _FinishedTrialsCache()
 
-<<<<<<< HEAD
-    @staticmethod
-    def _check_python_version():
-        # type: () -> None
-
-        if sys.version_info.major != 3:
-            return
-
-        if sys.version_info.minor != 4:
-            return
-
-        if 0 <= sys.version_info.micro < 4:
-            raise RuntimeError("RDBStorage does not support Python 3.4.0 to 3.4.3.")
-
-=======
->>>>>>> 1441d6b4
     def create_new_study(self, study_name=None):
         # type: (Optional[str]) -> int
 
