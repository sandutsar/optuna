from collections import OrderedDict

import pytest

from optuna import create_study
from optuna import TrialPruned
from optuna.distributions import FloatDistribution
<<<<<<< HEAD
from optuna.distributions import IntUniformDistribution
=======
from optuna.distributions import IntDistribution
>>>>>>> dee665df
from optuna.samplers import intersection_search_space
from optuna.samplers import IntersectionSearchSpace
from optuna.testing.storage import StorageSupplier
from optuna.trial import Trial


def test_intersection_search_space() -> None:
    search_space = IntersectionSearchSpace()
    study = create_study()

    # No trial.
    assert search_space.calculate(study) == {}
    assert search_space.calculate(study) == intersection_search_space(study)

    # First trial.
    study.optimize(lambda t: t.suggest_float("y", -3, 3) + t.suggest_int("x", 0, 10), n_trials=1)
    assert search_space.calculate(study) == {
<<<<<<< HEAD
        "x": IntUniformDistribution(low=0, high=10),
=======
        "x": IntDistribution(low=0, high=10),
>>>>>>> dee665df
        "y": FloatDistribution(low=-3, high=3),
    }
    assert search_space.calculate(study) == intersection_search_space(study)

    # Returning sorted `OrderedDict` instead of `dict`.
    assert search_space.calculate(study, ordered_dict=True) == OrderedDict(
        [
<<<<<<< HEAD
            ("x", IntUniformDistribution(low=0, high=10)),
=======
            ("x", IntDistribution(low=0, high=10)),
>>>>>>> dee665df
            ("y", FloatDistribution(low=-3, high=3)),
        ]
    )
    assert search_space.calculate(study, ordered_dict=True) == intersection_search_space(
        study, ordered_dict=True
    )

    # Second trial (only 'y' parameter is suggested in this trial).
    study.optimize(lambda t: t.suggest_float("y", -3, 3), n_trials=1)
    assert search_space.calculate(study) == {"y": FloatDistribution(low=-3, high=3)}
    assert search_space.calculate(study) == intersection_search_space(study)

    # Failed or pruned trials are not considered in the calculation of
    # an intersection search space.
    def objective(trial: Trial, exception: Exception) -> float:

        trial.suggest_float("z", 0, 1)
        raise exception

    study.optimize(lambda t: objective(t, RuntimeError()), n_trials=1, catch=(RuntimeError,))
    study.optimize(lambda t: objective(t, TrialPruned()), n_trials=1)
    assert search_space.calculate(study) == {"y": FloatDistribution(low=-3, high=3)}
    assert search_space.calculate(study) == intersection_search_space(study)

    # If two parameters have the same name but different distributions,
    # those are regarded as different parameters.
    study.optimize(lambda t: t.suggest_float("y", -1, 1), n_trials=1)
    assert search_space.calculate(study) == {}
    assert search_space.calculate(study) == intersection_search_space(study)

    # The search space remains empty once it is empty.
    study.optimize(lambda t: t.suggest_float("y", -3, 3) + t.suggest_int("x", 0, 10), n_trials=1)
    assert search_space.calculate(study) == {}
    assert search_space.calculate(study) == intersection_search_space(study)


def test_intersection_search_space_class_with_different_studies() -> None:
    search_space = IntersectionSearchSpace()

    with StorageSupplier("sqlite") as storage:
        study0 = create_study(storage=storage)
        study1 = create_study(storage=storage)

        search_space.calculate(study0)
        with pytest.raises(ValueError):
            # An `IntersectionSearchSpace` instance isn't supposed to be used for multiple studies.
            search_space.calculate(study1)<|MERGE_RESOLUTION|>--- conflicted
+++ resolved
@@ -5,11 +5,7 @@
 from optuna import create_study
 from optuna import TrialPruned
 from optuna.distributions import FloatDistribution
-<<<<<<< HEAD
-from optuna.distributions import IntUniformDistribution
-=======
 from optuna.distributions import IntDistribution
->>>>>>> dee665df
 from optuna.samplers import intersection_search_space
 from optuna.samplers import IntersectionSearchSpace
 from optuna.testing.storage import StorageSupplier
@@ -27,11 +23,7 @@
     # First trial.
     study.optimize(lambda t: t.suggest_float("y", -3, 3) + t.suggest_int("x", 0, 10), n_trials=1)
     assert search_space.calculate(study) == {
-<<<<<<< HEAD
-        "x": IntUniformDistribution(low=0, high=10),
-=======
         "x": IntDistribution(low=0, high=10),
->>>>>>> dee665df
         "y": FloatDistribution(low=-3, high=3),
     }
     assert search_space.calculate(study) == intersection_search_space(study)
@@ -39,11 +31,7 @@
     # Returning sorted `OrderedDict` instead of `dict`.
     assert search_space.calculate(study, ordered_dict=True) == OrderedDict(
         [
-<<<<<<< HEAD
-            ("x", IntUniformDistribution(low=0, high=10)),
-=======
             ("x", IntDistribution(low=0, high=10)),
->>>>>>> dee665df
             ("y", FloatDistribution(low=-3, high=3)),
         ]
     )
