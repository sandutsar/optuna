--- conflicted
+++ resolved
@@ -40,15 +40,8 @@
     def objective(trial):
         # type: (optuna.trial.Trial) -> float
 
-<<<<<<< HEAD
-        x = np.array([[1.]])
-        y = np.array([1.])
-        dtrain = xgb.DMatrix(x, label=y)
-        dtest = xgb.DMatrix(x, label=y)
-=======
         dtrain = xgb.DMatrix(np.asarray([[1.]]), label=[1.])
         dtest = xgb.DMatrix(np.asarray([[1.]]), label=[1.])
->>>>>>> 4656c7c2
 
         pruning_callback = XGBoostPruningCallback(trial, 'validation-error')
         xgb.train({
