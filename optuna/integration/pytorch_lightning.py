from typing import Any

import optuna


with optuna._imports.try_import() as _imports:
    from pytorch_lightning import LightningModule
    from pytorch_lightning import Trainer
    from pytorch_lightning.callbacks import EarlyStopping

if not _imports.is_successful():
    EarlyStopping = object  # NOQA
    LightningModule = object  # NOQA
    Trainer = object  # NOQA


class PyTorchLightningPruningCallback(EarlyStopping):
    """PyTorch Lightning callback to prune unpromising trials.

    See `the example <https://github.com/optuna/optuna/blob/master/
    examples/pytorch_lightning_simple.py>`__
    if you want to add a pruning callback which observes accuracy.

    Args:
        trial:
            A :class:`~optuna.trial.Trial` corresponding to the current evaluation of the
            objective function.
        monitor:
            An evaluation metric for pruning, e.g., ``val_loss`` or
            ``val_acc``. The metrics are obtained from the returned dictionaries from e.g.
            ``pytorch_lightning.LightningModule.training_step`` or
            ``pytorch_lightning.LightningModule.validation_epoch_end`` and the names thus depend on
            how this dictionary is formatted.
        min_delta: minimum change in the monitored quantity
            to qualify as an improvement, i.e. an absolute
            change of less than ``min_delta``, will count as no
            improvement. Default: ``0.0``.
        patience: number of validation epochs with no improvement
            after which training will be stopped. Default: ``3``.
        verbose: verbosity mode. Default: ``False``.
        mode: one of {``min``, ``max``}. In ``min`` mode,
            training will stop when the quantity
            monitored has stopped decreasing; in ``max``
            mode it will stop when the quantity
            monitored has stopped increasing.
        strict: whether to crash the training if ``monitor`` is
            not found in the validation metrics. Default: ``True``.
    """

<<<<<<< HEAD
    def __init__(
        self,
        trial: optuna.trial.Trial,
        monitor: str,
        min_delta: float = 0.0,
        patience: int = 3,
        verbose: bool = False,
        mode: str = "min",
        strict: bool = True,
    ) -> None:
=======
    def __init__(self, trial: optuna.trial.Trial, monitor: str, **kwargs: Any) -> None:
>>>>>>> 22e7ab8c

        _imports.check()

        super(PyTorchLightningPruningCallback, self).__init__(
            monitor=monitor,
            min_delta=min_delta,
            patience=patience,
            verbose=verbose,
            mode=mode,
            strict=strict,
        )

        self._trial = trial

    def on_validation_end(self, trainer: Trainer, pl_module: LightningModule) -> None:

        # To check if we saved the internal states correctly, moved states from TPU to CPU etc.
        super().on_validation_end(trainer=trainer, pl_module=pl_module)
        logs = trainer.callback_metrics
        epoch = pl_module.current_epoch
        current_score = logs.get(self.monitor)
        if current_score is None:
            return
        self._trial.report(current_score, step=epoch)
        if self._trial.should_prune():
            message = "Trial was pruned at epoch {}.".format(epoch)
            raise optuna.TrialPruned(message)<|MERGE_RESOLUTION|>--- conflicted
+++ resolved
@@ -47,7 +47,6 @@
             not found in the validation metrics. Default: ``True``.
     """
 
-<<<<<<< HEAD
     def __init__(
         self,
         trial: optuna.trial.Trial,
@@ -58,9 +57,6 @@
         mode: str = "min",
         strict: bool = True,
     ) -> None:
-=======
-    def __init__(self, trial: optuna.trial.Trial, monitor: str, **kwargs: Any) -> None:
->>>>>>> 22e7ab8c
 
         _imports.check()
 
