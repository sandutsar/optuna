import abc
import copy
import json
import os
import pickle
import time
from typing import Any
from typing import Callable
from typing import cast
from typing import Dict
from typing import Generator
from typing import Iterator
from typing import List
from typing import Optional
from typing import Tuple
from typing import Union
import warnings

import numpy as np
from packaging import version
import tqdm

import optuna
from optuna._deprecated import deprecated
from optuna._imports import try_import
from optuna.integration._lightgbm_tuner.alias import _handling_alias_metrics
from optuna.integration._lightgbm_tuner.alias import _handling_alias_parameters
from optuna.study import Study
from optuna.trial import FrozenTrial
from optuna.trial import TrialState


with try_import() as _imports:
    import lightgbm as lgb
    from sklearn.model_selection import BaseCrossValidator

    VALID_SET_TYPE = Union[List[lgb.Dataset], Tuple[lgb.Dataset, ...], lgb.Dataset]

# Define key names of `Trial.system_attrs`.
_ELAPSED_SECS_KEY = "lightgbm_tuner:elapsed_secs"
_AVERAGE_ITERATION_TIME_KEY = "lightgbm_tuner:average_iteration_time"
_STEP_NAME_KEY = "lightgbm_tuner:step_name"
_LGBM_PARAMS_KEY = "lightgbm_tuner:lgbm_params"

# EPS is used to ensure that a sampled parameter value is in pre-defined value range.
_EPS = 1e-12

# Default value of tree_depth, used for upper bound of num_leaves.
_DEFAULT_TUNER_TREE_DEPTH = 8

# Default parameter values described in the official webpage.
_DEFAULT_LIGHTGBM_PARAMETERS = {
    "lambda_l1": 0.0,
    "lambda_l2": 0.0,
    "num_leaves": 31,
    "feature_fraction": 1.0,
    "bagging_fraction": 1.0,
    "bagging_freq": 0,
    "min_child_samples": 20,
}

_logger = optuna.logging.get_logger(__name__)


class _BaseTuner(object):
    def __init__(
        self,
        lgbm_params: Optional[Dict[str, Any]] = None,
        lgbm_kwargs: Optional[Dict[str, Any]] = None,
    ) -> None:

        # Handling alias metrics.
        if lgbm_params is not None:
            _handling_alias_metrics(lgbm_params)

        self.lgbm_params = lgbm_params or {}
        self.lgbm_kwargs = lgbm_kwargs or {}

    def _get_metric_for_objective(self) -> str:
        metric = self.lgbm_params.get("metric", "binary_logloss")

        # todo (smly): This implementation is different logic from the LightGBM's python bindings.
        if type(metric) is str:
            pass
        elif type(metric) is list:
            metric = metric[-1]
        elif type(metric) is set:
            metric = list(metric)[-1]
        else:
            raise NotImplementedError
        metric = self._metric_with_eval_at(metric)

        return metric

    def _get_booster_best_score(self, booster: "lgb.Booster") -> float:

        metric = self._get_metric_for_objective()
        valid_sets: Optional[VALID_SET_TYPE] = self.lgbm_kwargs.get("valid_sets")

        if self.lgbm_kwargs.get("valid_names") is not None:
            if type(self.lgbm_kwargs["valid_names"]) is str:
                valid_name = self.lgbm_kwargs["valid_names"]
            elif type(self.lgbm_kwargs["valid_names"]) in [list, tuple]:
                valid_name = self.lgbm_kwargs["valid_names"][-1]
            else:
                raise NotImplementedError

        elif type(valid_sets) is lgb.Dataset:
            valid_name = "valid_0"

        elif isinstance(valid_sets, (list, tuple)) and len(valid_sets) > 0:
            valid_set_idx = len(valid_sets) - 1
            valid_name = "valid_{}".format(valid_set_idx)

        else:
            raise NotImplementedError

        val_score = booster.best_score[valid_name][metric]
        return val_score

    def _metric_with_eval_at(self, metric: str) -> str:

        if metric != "ndcg" and metric != "map":
            return metric

        eval_at = self.lgbm_params.get("eval_at")
        if eval_at is None:
            eval_at = self.lgbm_params.get("{}_at".format(metric))
        if eval_at is None:
            eval_at = self.lgbm_params.get("{}_eval_at".format(metric))
        if eval_at is None:
            # Set default value of LightGBM.
            # See https://lightgbm.readthedocs.io/en/latest/Parameters.html#eval_at.
            eval_at = [1, 2, 3, 4, 5]

        # Optuna can handle only a single metric. Choose first one.
        if type(eval_at) in [list, tuple]:
            return "{}@{}".format(metric, eval_at[0])
        if type(eval_at) is int:
            return "{}@{}".format(metric, eval_at)
        raise ValueError(
            "The value of eval_at is expected to be int or a list/tuple of int."
            "'{}' is specified.".format(eval_at)
        )

    def higher_is_better(self) -> bool:

        metric_name = self.lgbm_params.get("metric", "binary_logloss")
        return metric_name in ("auc", "auc_mu", "ndcg", "map", "average_precision")

    def compare_validation_metrics(self, val_score: float, best_score: float) -> bool:

        if self.higher_is_better():
            return val_score > best_score
        else:
            return val_score < best_score


class _OptunaObjective(_BaseTuner):
    """Objective for hyperparameter-tuning with Optuna."""

    def __init__(
        self,
        target_param_names: List[str],
        lgbm_params: Dict[str, Any],
        train_set: "lgb.Dataset",
        lgbm_kwargs: Dict[str, Any],
        best_score: float,
        step_name: str,
        model_dir: Optional[str],
        pbar: Optional[tqdm.tqdm] = None,
    ):

        self.target_param_names = target_param_names
        self.pbar = pbar
        self.lgbm_params = lgbm_params
        self.lgbm_kwargs = lgbm_kwargs
        self.train_set = train_set

        self.trial_count = 0
        self.best_score = best_score
        self.best_booster_with_trial_number: Optional[Tuple["lgb.Booster", int]] = None
        self.step_name = step_name
        self.model_dir = model_dir

        self._check_target_names_supported()
        self.pbar_fmt = "{}, val_score: {:.6f}"

    def _check_target_names_supported(self) -> None:

        supported_param_names = [
            "lambda_l1",
            "lambda_l2",
            "num_leaves",
            "feature_fraction",
            "bagging_fraction",
            "bagging_freq",
            "min_child_samples",
        ]
        for target_param_name in self.target_param_names:
            if target_param_name not in supported_param_names:
                raise NotImplementedError("Parameter `{}` is not supported for tuning.")

    def _preprocess(self, trial: optuna.trial.Trial) -> None:
        if self.pbar is not None:
            self.pbar.set_description(self.pbar_fmt.format(self.step_name, self.best_score))

        if "lambda_l1" in self.target_param_names:
            self.lgbm_params["lambda_l1"] = trial.suggest_float("lambda_l1", 1e-8, 10.0, log=True)
        if "lambda_l2" in self.target_param_names:
            self.lgbm_params["lambda_l2"] = trial.suggest_float("lambda_l2", 1e-8, 10.0, log=True)
        if "num_leaves" in self.target_param_names:
            tree_depth = self.lgbm_params.get("max_depth", _DEFAULT_TUNER_TREE_DEPTH)
            max_num_leaves = 2 ** tree_depth if tree_depth > 0 else 2 ** _DEFAULT_TUNER_TREE_DEPTH
            self.lgbm_params["num_leaves"] = trial.suggest_int("num_leaves", 2, max_num_leaves)
        if "feature_fraction" in self.target_param_names:
            # `GridSampler` is used for sampling feature_fraction value.
            # The value 1.0 for the hyperparameter is always sampled.
            param_value = min(trial.suggest_float("feature_fraction", 0.4, 1.0 + _EPS), 1.0)
            self.lgbm_params["feature_fraction"] = param_value
        if "bagging_fraction" in self.target_param_names:
            # `TPESampler` is used for sampling bagging_fraction value.
            # The value 1.0 for the hyperparameter might by sampled.
            param_value = min(trial.suggest_float("bagging_fraction", 0.4, 1.0 + _EPS), 1.0)
            self.lgbm_params["bagging_fraction"] = param_value
        if "bagging_freq" in self.target_param_names:
            self.lgbm_params["bagging_freq"] = trial.suggest_int("bagging_freq", 1, 7)
        if "min_child_samples" in self.target_param_names:
            # `GridSampler` is used for sampling min_child_samples value.
            # The value 1.0 for the hyperparameter is always sampled.
            param_value = trial.suggest_int("min_child_samples", 5, 100)
            self.lgbm_params["min_child_samples"] = param_value

    def _copy_valid_sets(self, valid_sets: "VALID_SET_TYPE") -> "VALID_SET_TYPE":
        if isinstance(valid_sets, list):
            return [copy.copy(d) for d in valid_sets]
        if isinstance(valid_sets, tuple):
            return tuple([copy.copy(d) for d in valid_sets])
        return copy.copy(valid_sets)

    def __call__(self, trial: optuna.trial.Trial) -> float:

        self._preprocess(trial)

        start_time = time.time()
        train_set = copy.copy(self.train_set)
        kwargs = copy.copy(self.lgbm_kwargs)
        kwargs["valid_sets"] = self._copy_valid_sets(kwargs["valid_sets"])
        booster = lgb.train(self.lgbm_params, train_set, **kwargs)

        val_score = self._get_booster_best_score(booster)
        elapsed_secs = time.time() - start_time
        average_iteration_time = elapsed_secs / booster.current_iteration()

        if self.model_dir is not None:
            path = os.path.join(self.model_dir, "{}.pkl".format(trial.number))
            with open(path, "wb") as fout:
                pickle.dump(booster, fout)
            _logger.info("The booster of trial#{} was saved as {}.".format(trial.number, path))

        if self.compare_validation_metrics(val_score, self.best_score):
            self.best_score = val_score
            self.best_booster_with_trial_number = (booster, trial.number)

        self._postprocess(trial, elapsed_secs, average_iteration_time)

        return val_score

    def _postprocess(
        self, trial: optuna.trial.Trial, elapsed_secs: float, average_iteration_time: float
    ) -> None:
        if self.pbar is not None:
            self.pbar.set_description(self.pbar_fmt.format(self.step_name, self.best_score))
            self.pbar.update(1)

        trial.set_system_attr(_ELAPSED_SECS_KEY, elapsed_secs)
        trial.set_system_attr(_AVERAGE_ITERATION_TIME_KEY, average_iteration_time)
        trial.set_system_attr(_STEP_NAME_KEY, self.step_name)
        trial.set_system_attr(_LGBM_PARAMS_KEY, json.dumps(self.lgbm_params))

        self.trial_count += 1


class _OptunaObjectiveCV(_OptunaObjective):
    def __init__(
        self,
        target_param_names: List[str],
        lgbm_params: Dict[str, Any],
        train_set: "lgb.Dataset",
        lgbm_kwargs: Dict[str, Any],
        best_score: float,
        step_name: str,
        model_dir: Optional[str],
        pbar: Optional[tqdm.tqdm] = None,
    ):

        super().__init__(
            target_param_names,
            lgbm_params,
            train_set,
            lgbm_kwargs,
            best_score,
            step_name,
            model_dir,
            pbar=pbar,
        )

    def _get_cv_scores(self, cv_results: Dict[str, List[float]]) -> List[float]:

        metric = self._get_metric_for_objective()
        val_scores = cv_results["{}-mean".format(metric)]
        return val_scores

    def __call__(self, trial: optuna.trial.Trial) -> float:

        self._preprocess(trial)

        start_time = time.time()
        train_set = copy.copy(self.train_set)
        cv_results = lgb.cv(self.lgbm_params, train_set, **self.lgbm_kwargs)

        val_scores = self._get_cv_scores(cv_results)
        val_score = val_scores[-1]
        elapsed_secs = time.time() - start_time
        average_iteration_time = elapsed_secs / len(val_scores)

        if self.model_dir is not None and self.lgbm_kwargs.get("return_cvbooster"):
            path = os.path.join(self.model_dir, "{}.pkl".format(trial.number))
            with open(path, "wb") as fout:
                # At version `lightgbm==3.0.0`, :class:`lightgbm.CVBooster` does not
                # have `__getstate__` which is required for pickle serialization.
                cvbooster = cv_results["cvbooster"]
                pickle.dump((cvbooster.boosters, cvbooster.best_iteration), fout)
            _logger.info("The booster of trial#{} was saved as {}.".format(trial.number, path))

        if self.compare_validation_metrics(val_score, self.best_score):
            self.best_score = val_score
            if self.lgbm_kwargs.get("return_cvbooster"):
                self.best_booster_with_trial_number = (cv_results["cvbooster"], trial.number)

        self._postprocess(trial, elapsed_secs, average_iteration_time)

        return val_score


class _LightGBMBaseTuner(_BaseTuner):
    """Base class of LightGBM Tuners.

    This class has common attributes and methods of
    :class:`~optuna.integration.lightgbm.LightGBMTuner` and
    :class:`~optuna.integration.lightgbm.LightGBMTunerCV`.
    """

    def __init__(
        self,
        params: Dict[str, Any],
        train_set: "lgb.Dataset",
        num_boost_round: int = 1000,
        fobj: Optional[Callable[..., Any]] = None,
        feval: Optional[Callable[..., Any]] = None,
        feature_name: str = "auto",
        categorical_feature: str = "auto",
        early_stopping_rounds: Optional[int] = None,
        verbose_eval: Optional[Union[bool, int]] = True,
        callbacks: Optional[List[Callable[..., Any]]] = None,
        time_budget: Optional[int] = None,
        sample_size: Optional[int] = None,
        study: Optional[optuna.study.Study] = None,
        optuna_callbacks: Optional[List[Callable[[Study, FrozenTrial], None]]] = None,
        verbosity: Optional[int] = None,
        show_progress_bar: bool = True,
        model_dir: Optional[str] = None,
        *,
        optuna_seed: Optional[int] = None,
    ) -> None:

        _imports.check()

        params = copy.deepcopy(params)

        # Handling alias metrics.
        _handling_alias_metrics(params)

        args = [params, train_set]
        kwargs: Dict[str, Any] = dict(
            num_boost_round=num_boost_round,
            fobj=fobj,
            feval=feval,
            feature_name=feature_name,
            categorical_feature=categorical_feature,
            early_stopping_rounds=early_stopping_rounds,
            verbose_eval=verbose_eval,
            callbacks=callbacks,
            time_budget=time_budget,
            sample_size=sample_size,
            verbosity=verbosity,
            show_progress_bar=show_progress_bar,
        )
        self._parse_args(*args, **kwargs)
        self._start_time: Optional[float] = None
        self._optuna_callbacks = optuna_callbacks
        self._best_booster_with_trial_number: Optional[
            Tuple[Union[lgb.Booster, lgb.CVBooster], int]
        ] = None
        self._model_dir = model_dir
        self._optuna_seed = optuna_seed

        # Should not alter data since `min_data_in_leaf` is tuned.
        # https://lightgbm.readthedocs.io/en/latest/Parameters.html#feature_pre_filter
        if self.lgbm_params.get("feature_pre_filter", False):
            warnings.warn(
                "feature_pre_filter is given as True but will be set to False. This is required "
                "for the tuner to tune min_data_in_leaf."
            )
        self.lgbm_params["feature_pre_filter"] = False

        if study is None:
            self.study = optuna.create_study(
                direction="maximize" if self.higher_is_better() else "minimize"
            )
        else:
            self.study = study

        if self.higher_is_better():
            if self.study.direction != optuna.study.StudyDirection.MAXIMIZE:
                metric_name = self.lgbm_params.get("metric", "binary_logloss")
                raise ValueError(
                    "Study direction is inconsistent with the metric {}. "
                    "Please set 'maximize' as the direction.".format(metric_name)
                )
        else:
            if self.study.direction != optuna.study.StudyDirection.MINIMIZE:
                metric_name = self.lgbm_params.get("metric", "binary_logloss")
                raise ValueError(
                    "Study direction is inconsistent with the metric {}. "
                    "Please set 'minimize' as the direction.".format(metric_name)
                )

        if verbosity is not None:
            warnings.warn(
                "`verbosity` argument is deprecated and will be removed in the future. "
                "The removal of this feature is currently scheduled for v4.0.0, "
                "but this schedule is subject to change. Please use optuna.logging.set_verbosity()"
                " instead.",
                FutureWarning,
            )

        if self._model_dir is not None and not os.path.exists(self._model_dir):
            os.mkdir(self._model_dir)

    @property
    def best_score(self) -> float:
        """Return the score of the best booster."""
        try:
            return self.study.best_value
        except ValueError:
            # Return the default score because no trials have completed.
            return -np.inf if self.higher_is_better() else np.inf

    @property
    def best_params(self) -> Dict[str, Any]:
        """Return parameters of the best booster."""
        try:
            return json.loads(self.study.best_trial.system_attrs[_LGBM_PARAMS_KEY])
        except ValueError:
            # Return the default score because no trials have completed.
            params = copy.deepcopy(_DEFAULT_LIGHTGBM_PARAMETERS)
            # self.lgbm_params may contain parameters given by users.
            params.update(self.lgbm_params)
            return params

    def get_best_booster(self) -> "lgb.Booster":
        """Return the best booster.

        If the best booster cannot be found, :class:`ValueError` will be raised. To prevent the
        errors, please save boosters by specifying the ``model_dir`` argument of
        :meth:`~optuna.integration.lightgbm.LightGBMTuner.__init__`,
        when you resume tuning or you run tuning in parallel.
        """
        if self._best_booster_with_trial_number is not None:
            if self._best_booster_with_trial_number[1] == self.study.best_trial.number:
                return self._best_booster_with_trial_number[0]
        if len(self.study.trials) == 0:
            raise ValueError("The best booster is not available because no trials completed.")

        # The best booster exists, but this instance does not have it.
        # This may be due to resuming or parallelization.
        if self._model_dir is None:
            raise ValueError(
                "The best booster cannot be found. It may be found in the other processes due to "
                "resuming or distributed computing. Please set the `model_dir` argument of "
                "`LightGBMTuner.__init__` and make sure that boosters are shared with all "
                "processes."
            )

        best_trial = self.study.best_trial
        path = os.path.join(self._model_dir, "{}.pkl".format(best_trial.number))
        if not os.path.exists(path):
            raise ValueError(
                "The best booster cannot be found in {}. If you execute `LightGBMTuner` in "
                "distributed environment, please use network file system (e.g., NFS) to share "
                "models with multiple workers.".format(self._model_dir)
            )

        with open(path, "rb") as fin:
            booster = pickle.load(fin)

        return booster

    def _parse_args(self, *args: Any, **kwargs: Any) -> None:

        self.auto_options = {
            option_name: kwargs.get(option_name)
            for option_name in ["time_budget", "sample_size", "verbosity", "show_progress_bar"]
        }

        # Split options.
        for option_name in self.auto_options.keys():
            if option_name in kwargs:
                del kwargs[option_name]

        self.lgbm_params = args[0]
        self.train_set = args[1]
        self.train_subset = None  # Use for sampling.
        self.lgbm_kwargs = kwargs

    def run(self) -> None:
        """Perform the hyperparameter-tuning with given parameters."""
        verbosity = self.auto_options["verbosity"]
        if verbosity is not None:
            if verbosity > 1:
                optuna.logging.set_verbosity(optuna.logging.DEBUG)
            elif verbosity == 1:
                optuna.logging.set_verbosity(optuna.logging.INFO)
            elif verbosity == 0:
                optuna.logging.set_verbosity(optuna.logging.WARNING)
            else:
                optuna.logging.set_verbosity(optuna.logging.CRITICAL)

        # Handling aliases.
        _handling_alias_parameters(self.lgbm_params)

        # Sampling.
        self.sample_train_set()

        self.tune_feature_fraction()
        self.tune_num_leaves()
        self.tune_bagging()
        self.tune_feature_fraction_stage2()
        self.tune_regularization_factors()
        self.tune_min_data_in_leaf()

    def sample_train_set(self) -> None:
        """Make subset of `self.train_set` Dataset object."""

        if self.auto_options["sample_size"] is None:
            return

        self.train_set.construct()
        n_train_instance = self.train_set.get_label().shape[0]
        if n_train_instance > self.auto_options["sample_size"]:
            offset = n_train_instance - self.auto_options["sample_size"]
            idx_list = offset + np.arange(self.auto_options["sample_size"])
            self.train_subset = self.train_set.subset(idx_list)

    def tune_feature_fraction(self, n_trials: int = 7) -> None:
        param_name = "feature_fraction"
        param_values = np.linspace(0.4, 1.0, n_trials).tolist()

        sampler = optuna.samplers.GridSampler({param_name: param_values})
        self._tune_params([param_name], len(param_values), sampler, "feature_fraction")

    def tune_num_leaves(self, n_trials: int = 20) -> None:
        self._tune_params(
            ["num_leaves"],
            n_trials,
            optuna.samplers.TPESampler(seed=self._optuna_seed),
            "num_leaves",
        )

    def tune_bagging(self, n_trials: int = 10) -> None:
        self._tune_params(
            ["bagging_fraction", "bagging_freq"],
            n_trials,
            optuna.samplers.TPESampler(seed=self._optuna_seed),
            "bagging",
        )

    def tune_feature_fraction_stage2(self, n_trials: int = 6) -> None:
        param_name = "feature_fraction"
        best_feature_fraction = self.best_params[param_name]
        param_values = np.linspace(
            best_feature_fraction - 0.08, best_feature_fraction + 0.08, n_trials
        ).tolist()
        param_values = [val for val in param_values if val >= 0.4 and val <= 1.0]

        sampler = optuna.samplers.GridSampler({param_name: param_values})
        self._tune_params([param_name], len(param_values), sampler, "feature_fraction_stage2")

    def tune_regularization_factors(self, n_trials: int = 20) -> None:
        self._tune_params(
            ["lambda_l1", "lambda_l2"],
            n_trials,
            optuna.samplers.TPESampler(seed=self._optuna_seed),
            "regularization_factors",
        )

    def tune_min_data_in_leaf(self) -> None:
        param_name = "min_child_samples"
        param_values = [5, 10, 25, 50, 100]

        sampler = optuna.samplers.GridSampler({param_name: param_values})
        self._tune_params([param_name], len(param_values), sampler, "min_data_in_leaf")

    def _tune_params(
        self,
        target_param_names: List[str],
        n_trials: int,
        sampler: optuna.samplers.BaseSampler,
        step_name: str,
    ) -> _OptunaObjective:
        pbar = (
            tqdm.tqdm(total=n_trials, ascii=True)
            if self.auto_options["show_progress_bar"]
            else None
        )

        # Set current best parameters.
        self.lgbm_params.update(self.best_params)

        train_set = self.train_set
        if self.train_subset is not None:
            train_set = self.train_subset

        objective = self._create_objective(target_param_names, train_set, step_name, pbar)

        study = self._create_stepwise_study(self.study, step_name)
        study.sampler = sampler

        complete_trials = study.get_trials(
            deepcopy=True,
            states=(optuna.trial.TrialState.COMPLETE, optuna.trial.TrialState.PRUNED),
        )
        _n_trials = n_trials - len(complete_trials)

        if self._start_time is None:
            self._start_time = time.time()

        if self.auto_options["time_budget"] is not None:
            _timeout = self.auto_options["time_budget"] - (time.time() - self._start_time)
        else:
            _timeout = None
        if _n_trials > 0:
            study.optimize(
                objective,
                n_trials=_n_trials,
                timeout=_timeout,
                catch=(),
                callbacks=self._optuna_callbacks,
            )

        if pbar:
            pbar.close()
            del pbar

        if objective.best_booster_with_trial_number is not None:
            self._best_booster_with_trial_number = objective.best_booster_with_trial_number

        return objective

    @abc.abstractmethod
    def _create_objective(
        self,
        target_param_names: List[str],
        train_set: "lgb.Dataset",
        step_name: str,
        pbar: Optional[tqdm.tqdm],
    ) -> _OptunaObjective:

        raise NotImplementedError

    def _create_stepwise_study(
        self, study: "optuna.study.Study", step_name: str
    ) -> "optuna.study.Study":

        # This class is assumed to be passed to a sampler and a pruner corresponding to the step.
        class _StepwiseStudy(optuna.study.Study):
            def __init__(self, study: optuna.study.Study, step_name: str) -> None:

                super().__init__(
                    study_name=study.study_name,
                    storage=study._storage,
                    sampler=study.sampler,
                    pruner=study.pruner,
                )
                self._step_name = step_name

            def get_trials(
                self,
                deepcopy: bool = True,
                states: Optional[Tuple[TrialState, ...]] = None,
            ) -> List[optuna.trial.FrozenTrial]:

                trials = super().get_trials(deepcopy=deepcopy, states=states)
                return [t for t in trials if t.system_attrs.get(_STEP_NAME_KEY) == self._step_name]

            @property
            def best_trial(self) -> optuna.trial.FrozenTrial:
                """Return the best trial in the study.

                Returns:
                    A :class:`~optuna.trial.FrozenTrial` object of the best trial.
                """

                trials = self.get_trials(deepcopy=False)
                trials = [t for t in trials if t.state is optuna.trial.TrialState.COMPLETE]

                if len(trials) == 0:
                    raise ValueError("No trials are completed yet.")

                if self.direction == optuna.study.StudyDirection.MINIMIZE:
                    best_trial = min(trials, key=lambda t: cast(float, t.value))
                else:
                    best_trial = max(trials, key=lambda t: cast(float, t.value))
                return copy.deepcopy(best_trial)

        return _StepwiseStudy(study, step_name)


class LightGBMTuner(_LightGBMBaseTuner):
    """Hyperparameter tuner for LightGBM.

    It optimizes the following hyperparameters in a stepwise manner:
    ``lambda_l1``, ``lambda_l2``, ``num_leaves``, ``feature_fraction``, ``bagging_fraction``,
    ``bagging_freq`` and ``min_child_samples``.

    You can find the details of the algorithm and benchmark results in `this blog article <https:/
    /medium.com/optuna/lightgbm-tuner-new-optuna-integration-for-hyperparameter-optimization-8b709
    5e99258>`_ by `Kohei Ozaki <https://www.kaggle.com/confirm>`_, a Kaggle Grandmaster.

    Arguments and keyword arguments for `lightgbm.train()
    <https://lightgbm.readthedocs.io/en/latest/pythonapi/lightgbm.train.html>`_ can be passed.
    The arguments that only :class:`~optuna.integration.lightgbm.LightGBMTuner` has are
    listed below:

    Args:
        time_budget:
            A time budget for parameter tuning in seconds.

        study:
            A :class:`~optuna.study.Study` instance to store optimization results. The
            :class:`~optuna.trial.Trial` instances in it has the following user attributes:
            ``elapsed_secs`` is the elapsed time since the optimization starts.
            ``average_iteration_time`` is the average time of iteration to train the booster
            model in the trial. ``lgbm_params`` is a JSON-serialized dictionary of LightGBM
            parameters used in the trial.

        optuna_callbacks:
            List of Optuna callback functions that are invoked at the end of each trial.
            Each function must accept two parameters with the following types in this order:
            :class:`~optuna.study.Study` and :class:`~optuna.FrozenTrial`.
            Please note that this is not a ``callbacks`` argument of `lightgbm.train()`_ .

        model_dir:
            A directory to save boosters. By default, it is set to :obj:`None` and no boosters are
            saved. Please set shared directory (e.g., directories on NFS) if you want to access
            :meth:`~optuna.integration.LightGBMTuner.get_best_booster` in distributed environments.
            Otherwise, it may raise :obj:`ValueError`. If the directory does not exist, it will be
            created. The filenames of the boosters will be ``{model_dir}/{trial_number}.pkl``
            (e.g., ``./boosters/0.pkl``).

        verbosity:
            A verbosity level to change Optuna's logging level. The level is aligned to
            `LightGBM's verbosity`_ .

            .. warning::
                Deprecated in v2.0.0. ``verbosity`` argument will be removed in the future.
                The removal of this feature is currently scheduled for v4.0.0,
                but this schedule is subject to change.

                Please use :func:`~optuna.logging.set_verbosity` instead.

        show_progress_bar:
            Flag to show progress bars or not. To disable progress bar, set this :obj:`False`.

            .. note::
                Progress bars will be fragmented by logging messages of LightGBM and Optuna.
                Please suppress such messages to show the progress bars properly.

    .. _lightgbm.train(): https://lightgbm.readthedocs.io/en/latest/pythonapi/lightgbm.train.html
    .. _LightGBM's verbosity: https://lightgbm.readthedocs.io/en/latest/Parameters.html#verbosity
    """

    def __init__(
        self,
        params: Dict[str, Any],
        train_set: "lgb.Dataset",
        num_boost_round: int = 1000,
        valid_sets: Optional["VALID_SET_TYPE"] = None,
        valid_names: Optional[Any] = None,
        fobj: Optional[Callable[..., Any]] = None,
        feval: Optional[Callable[..., Any]] = None,
        feature_name: str = "auto",
        categorical_feature: str = "auto",
        early_stopping_rounds: Optional[int] = None,
        evals_result: Optional[Dict[Any, Any]] = None,
        verbose_eval: Optional[Union[bool, int]] = True,
        learning_rates: Optional[List[float]] = None,
        keep_training_booster: bool = False,
        callbacks: Optional[List[Callable[..., Any]]] = None,
        time_budget: Optional[int] = None,
        sample_size: Optional[int] = None,
        study: Optional[optuna.study.Study] = None,
        optuna_callbacks: Optional[List[Callable[[Study, FrozenTrial], None]]] = None,
        model_dir: Optional[str] = None,
        verbosity: Optional[int] = None,
        show_progress_bar: bool = True,
        *,
        optuna_seed: Optional[int] = None,
    ) -> None:

        super().__init__(
            params,
            train_set,
            num_boost_round=num_boost_round,
            fobj=fobj,
            feval=feval,
            feature_name=feature_name,
            categorical_feature=categorical_feature,
            early_stopping_rounds=early_stopping_rounds,
            verbose_eval=verbose_eval,
            callbacks=callbacks,
            time_budget=time_budget,
            sample_size=sample_size,
            study=study,
            optuna_callbacks=optuna_callbacks,
            verbosity=verbosity,
            show_progress_bar=show_progress_bar,
<<<<<<< HEAD
            optuna_seed=optuna_seed,
=======
            model_dir=model_dir,
>>>>>>> 52f0006b
        )

        self.lgbm_kwargs["valid_sets"] = valid_sets
        self.lgbm_kwargs["valid_names"] = valid_names
        self.lgbm_kwargs["evals_result"] = evals_result
        self.lgbm_kwargs["learning_rates"] = learning_rates
        self.lgbm_kwargs["keep_training_booster"] = keep_training_booster

        self._best_booster_with_trial_number: Optional[Tuple[lgb.Booster, int]] = None

        if valid_sets is None:
            raise ValueError("`valid_sets` is required.")

    @property  # type: ignore
    @deprecated(
        "1.4.0",
        text=(
            "Please get the best booster via "
            ":class:`~optuna.integration.lightgbm.LightGBMTuner.get_best_booster` instead."
        ),
    )
    def best_booster(self) -> "lgb.Booster":
        """Return the best booster."""

        return self.get_best_booster()

    def _create_objective(
        self,
        target_param_names: List[str],
        train_set: "lgb.Dataset",
        step_name: str,
        pbar: Optional[tqdm.tqdm],
    ) -> _OptunaObjective:
        return _OptunaObjective(
            target_param_names,
            self.lgbm_params,
            train_set,
            self.lgbm_kwargs,
            self.best_score,
            step_name=step_name,
            model_dir=self._model_dir,
            pbar=pbar,
        )


class LightGBMTunerCV(_LightGBMBaseTuner):
    """Hyperparameter tuner for LightGBM with cross-validation.

    It employs the same stepwise approach as
    :class:`~optuna.integration.lightgbm.LightGBMTuner`.
    :class:`~optuna.integration.lightgbm.LightGBMTunerCV` invokes `lightgbm.cv()`_ to train
    and validate boosters while :class:`~optuna.integration.lightgbm.LightGBMTuner` invokes
    `lightgbm.train()`_. See
    `a simple example <https://github.com/optuna/optuna/blob/master/examples/lightgbm/
    lightgbm_tuner_cv.py>`_ which optimizes the validation log loss of cancer detection.

    Arguments and keyword arguments for `lightgbm.cv()`_ can be passed except
    ``metrics``, ``init_model`` and ``eval_train_metric``.
    The arguments that only :class:`~optuna.integration.lightgbm.LightGBMTunerCV` has are
    listed below:

    Args:
        time_budget:
            A time budget for parameter tuning in seconds.

        study:
            A :class:`~optuna.study.Study` instance to store optimization results. The
            :class:`~optuna.trial.Trial` instances in it has the following user attributes:
            ``elapsed_secs`` is the elapsed time since the optimization starts.
            ``average_iteration_time`` is the average time of iteration to train the booster
            model in the trial. ``lgbm_params`` is a JSON-serialized dictionary of LightGBM
            parameters used in the trial.

        optuna_callbacks:
            List of Optuna callback functions that are invoked at the end of each trial.
            Each function must accept two parameters with the following types in this order:
            :class:`~optuna.study.Study` and :class:`~optuna.FrozenTrial`.
            Please note that this is not a ``callbacks`` argument of `lightgbm.train()`_ .

        model_dir:
            A directory to save boosters. By default, it is set to :obj:`None` and no boosters are
            saved. Please set shared directory (e.g., directories on NFS) if you want to access
            :meth:`~optuna.integration.LightGBMTunerCV.get_best_booster`
            in distributed environments.
            Otherwise, it may raise :obj:`ValueError`. If the directory does not exist, it will be
            created. The filenames of the boosters will be ``{model_dir}/{trial_number}.pkl``
            (e.g., ``./boosters/0.pkl``).

        verbosity:
            A verbosity level to change Optuna's logging level. The level is aligned to
            `LightGBM's verbosity`_ .

            .. warning::
                Deprecated in v2.0.0. ``verbosity`` argument will be removed in the future.
                The removal of this feature is currently scheduled for v4.0.0,
                but this schedule is subject to change.

                Please use :func:`~optuna.logging.set_verbosity` instead.

        show_progress_bar:
            Flag to show progress bars or not. To disable progress bar, set this :obj:`False`.

            .. note::
                Progress bars will be fragmented by logging messages of LightGBM and Optuna.
                Please suppress such messages to show the progress bars properly.

        return_cvbooster:
            Flag to enable :meth:`~optuna.integration.LightGBMTunerCV.get_best_booster`.

    .. _lightgbm.train(): https://lightgbm.readthedocs.io/en/latest/pythonapi/lightgbm.train.html
    .. _lightgbm.cv(): https://lightgbm.readthedocs.io/en/latest/pythonapi/lightgbm.cv.html
    .. _LightGBM's verbosity: https://lightgbm.readthedocs.io/en/latest/Parameters.html#verbosity
    """

    def __init__(
        self,
        params: Dict[str, Any],
        train_set: "lgb.Dataset",
        num_boost_round: int = 1000,
        folds: Optional[
            Union[
                Generator[Tuple[int, int], None, None],
                Iterator[Tuple[int, int]],
                "BaseCrossValidator",
            ]
        ] = None,
        nfold: int = 5,
        stratified: bool = True,
        shuffle: bool = True,
        fobj: Optional[Callable[..., Any]] = None,
        feval: Optional[Callable[..., Any]] = None,
        feature_name: str = "auto",
        categorical_feature: str = "auto",
        early_stopping_rounds: Optional[int] = None,
        fpreproc: Optional[Callable[..., Any]] = None,
        verbose_eval: Optional[Union[bool, int]] = True,
        show_stdv: bool = True,
        seed: int = 0,
        callbacks: Optional[List[Callable[..., Any]]] = None,
        time_budget: Optional[int] = None,
        sample_size: Optional[int] = None,
        study: Optional[optuna.study.Study] = None,
        optuna_callbacks: Optional[List[Callable[[Study, FrozenTrial], None]]] = None,
        verbosity: Optional[int] = None,
        show_progress_bar: bool = True,
        model_dir: Optional[str] = None,
        return_cvbooster: Optional[bool] = None,
        *,
        optuna_seed: Optional[int] = None,
    ) -> None:

        super().__init__(
            params,
            train_set,
            num_boost_round,
            fobj=fobj,
            feval=feval,
            feature_name=feature_name,
            categorical_feature=categorical_feature,
            early_stopping_rounds=early_stopping_rounds,
            verbose_eval=verbose_eval,
            callbacks=callbacks,
            time_budget=time_budget,
            sample_size=sample_size,
            study=study,
            optuna_callbacks=optuna_callbacks,
            verbosity=verbosity,
            show_progress_bar=show_progress_bar,
            model_dir=model_dir,
            optuna_seed=optuna_seed,
        )

        self.lgbm_kwargs["folds"] = folds
        self.lgbm_kwargs["nfold"] = nfold
        self.lgbm_kwargs["stratified"] = stratified
        self.lgbm_kwargs["shuffle"] = shuffle
        self.lgbm_kwargs["show_stdv"] = show_stdv
        self.lgbm_kwargs["seed"] = seed
        self.lgbm_kwargs["fpreproc"] = fpreproc
        if return_cvbooster is not None:
            if version.parse(lgb.__version__) < version.parse("3.0.0"):
                raise ValueError("return_cvbooster requires lightgbm>=3.0.0.")
            self.lgbm_kwargs["return_cvbooster"] = return_cvbooster

    def _create_objective(
        self,
        target_param_names: List[str],
        train_set: "lgb.Dataset",
        step_name: str,
        pbar: Optional[tqdm.tqdm],
    ) -> _OptunaObjective:
        return _OptunaObjectiveCV(
            target_param_names,
            self.lgbm_params,
            train_set,
            self.lgbm_kwargs,
            self.best_score,
            step_name=step_name,
            model_dir=self._model_dir,
            pbar=pbar,
        )

    def get_best_booster(self) -> "lgb.CVBooster":
        """Return the best cvbooster.

        If the best booster cannot be found, :class:`ValueError` will be raised.
        To prevent the errors, please save boosters by specifying
        both of the ``model_dir`` and the ``return_cvbooster`` arguments of
        :meth:`~optuna.integration.lightgbm.LightGBMTunerCV.__init__`,
        when you resume tuning or you run tuning in parallel.
        """
        if self.lgbm_kwargs.get("return_cvbooster") is not True:
            raise ValueError(
                "LightGBMTunerCV requires `return_cvbooster=True` for method `get_best_booster()`."
            )
        if self._best_booster_with_trial_number is not None:
            if self._best_booster_with_trial_number[1] == self.study.best_trial.number:
                return self._best_booster_with_trial_number[0]
        if len(self.study.trials) == 0:
            raise ValueError("The best booster is not available because no trials completed.")

        # The best booster exists, but this instance does not have it.
        # This may be due to resuming or parallelization.
        if self._model_dir is None:
            raise ValueError(
                "The best booster cannot be found. It may be found in the other processes due to "
                "resuming or distributed computing. Please set the `model_dir` argument of "
                "`LightGBMTunerCV.__init__` and make sure that boosters are shared with all "
                "processes."
            )

        best_trial = self.study.best_trial
        path = os.path.join(self._model_dir, "{}.pkl".format(best_trial.number))
        if not os.path.exists(path):
            raise ValueError(
                "The best booster cannot be found in {}. If you execute `LightGBMTunerCV` in "
                "distributed environment, please use network file system (e.g., NFS) to share "
                "models with multiple workers.".format(self._model_dir)
            )

        with open(path, "rb") as fin:
            boosters, best_iteration = pickle.load(fin)
            # At version `lightgbm==3.0.0`, :class:`lightgbm.CVBooster` does not
            # have `__getstate__` which is required for pickle serialization.
            cvbooster = lgb.CVBooster()
            cvbooster.boosters = boosters
            cvbooster.best_iteration = best_iteration

        return cvbooster<|MERGE_RESOLUTION|>--- conflicted
+++ resolved
@@ -836,11 +836,8 @@
             optuna_callbacks=optuna_callbacks,
             verbosity=verbosity,
             show_progress_bar=show_progress_bar,
-<<<<<<< HEAD
             optuna_seed=optuna_seed,
-=======
             model_dir=model_dir,
->>>>>>> 52f0006b
         )
 
         self.lgbm_kwargs["valid_sets"] = valid_sets
