import colorlog
import logging
<<<<<<< HEAD
from logging import CRITICAL
from logging import DEBUG
from logging import ERROR
from logging import FATAL
from logging import INFO
from logging import WARN
from logging import WARNING
=======
from logging import CRITICAL  # NOQA
from logging import DEBUG  # NOQA
from logging import ERROR  # NOQA
from logging import FATAL  # NOQA
from logging import INFO  # NOQA
from logging import WARN  # NOQA
from logging import WARNING  # NOQA
>>>>>>> daee023c
import threading

from optuna import type_checking

if type_checking.TYPE_CHECKING:
    from typing import Optional

_lock = threading.Lock()
_default_handler = None  # type: Optional[logging.Handler]


def create_default_formatter() -> colorlog.ColoredFormatter:
    """Create a default formatter of log messages.

    This function is not supposed to be directly accessed by library users.
    """

    return colorlog.ColoredFormatter(
        "%(log_color)s[%(levelname)1.1s %(asctime)s]%(reset)s %(message)s"
    )


def _get_library_name() -> str:

    return __name__.split(".")[0]


def _get_library_root_logger() -> logging.Logger:

    return logging.getLogger(_get_library_name())


def _configure_library_root_logger() -> None:

    global _default_handler

    with _lock:
        if _default_handler:
            # This library has already configured the library root logger.
            return
        _default_handler = logging.StreamHandler()  # Set sys.stderr as stream.
        _default_handler.setFormatter(create_default_formatter())

        # Apply our default configuration to the library root logger.
        library_root_logger = _get_library_root_logger()
        library_root_logger.addHandler(_default_handler)
        library_root_logger.setLevel(logging.INFO)
        library_root_logger.propagate = False


def _reset_library_root_logger() -> None:

    global _default_handler

    with _lock:
        if not _default_handler:
            return

        library_root_logger = _get_library_root_logger()
        library_root_logger.removeHandler(_default_handler)
        library_root_logger.setLevel(logging.NOTSET)
        _default_handler = None


def get_logger(name: str) -> logging.Logger:
    """Return a logger with the specified name.

    This function is not supposed to be directly accessed by library users.
    """

    _configure_library_root_logger()
    return logging.getLogger(name)


def get_verbosity() -> int:
    """Return the current level for the Optuna's root logger.

    Returns:
        Logging level, e.g., ``optuna.logging.DEBUG`` and ``optuna.logging.INFO``.

    .. note::
        Optuna has following logging levels:

        - ``optuna.logging.CRITICAL``, ``optuna.logging.FATAL``
        - ``optuna.logging.ERROR``
        - ``optuna.logging.WARNING``, ``optuna.logging.WARN``
        - ``optuna.logging.INFO``
        - ``optuna.logging.DEBUG``
    """

    _configure_library_root_logger()
    return _get_library_root_logger().getEffectiveLevel()


def set_verbosity(verbosity: int) -> None:
    """Set the level for the Optuna's root logger.

    Args:
        verbosity:
            Logging level, e.g., ``optuna.logging.DEBUG`` and ``optuna.logging.INFO``.
    """

    _configure_library_root_logger()
    _get_library_root_logger().setLevel(verbosity)


def disable_default_handler() -> None:
    """Disable the default handler of the Optuna's root logger.

    Example:

        Stop and then resume logging to :obj:`sys.stderr`.

        .. testsetup::

            def objective(trial):
                x = trial.suggest_uniform('x', -100, 100)
                y = trial.suggest_categorical('y', [-1, 0, 1])
                return x ** 2 + y

        .. testcode::

            import optuna

            study = optuna.create_study()

            # There are no logs in sys.stderr.
            optuna.logging.disable_default_handler()
            study.optimize(objective, n_trials=10)

            # There are logs in sys.stderr.
            optuna.logging.enable_default_handler()
            study.optimize(objective, n_trials=10)
            # [I 2020-02-23 17:00:54,314] Finished trial#10 resulted in value: ...
            # [I 2020-02-23 17:00:54,356] Finished trial#11 resulted in value: ...
            # ...

    """

    _configure_library_root_logger()

    assert _default_handler is not None
    _get_library_root_logger().removeHandler(_default_handler)


def enable_default_handler() -> None:
    """Enable the default handler of the Optuna's root logger.

    Please refer to the example shown in :func:`~optuna.logging.disable_default_handler()`.
    """

    _configure_library_root_logger()

    assert _default_handler is not None
    _get_library_root_logger().addHandler(_default_handler)


def disable_propagation() -> None:
    """Disable propagation of the library log outputs.

    Note that log propagation is disabled by default.
    """

    _configure_library_root_logger()
    _get_library_root_logger().propagate = False


def enable_propagation() -> None:
    """Enable propagation of the library log outputs.

    Please disable the Optuna's default handler to prevent double logging if the root logger has
    been configured.

    Example:

        Propagate all log output to the root logger in order to save them to the file.

        .. testsetup::

            def objective(trial):
                x = trial.suggest_uniform('x', -100, 100)
                y = trial.suggest_categorical('y', [-1, 0, 1])
                return x ** 2 + y

        .. testcode::

            import optuna
            import logging

            logger = logging.getLogger()

            logger.setLevel(logging.INFO)  # Setup the root logger.
            logger.addHandler(logging.FileHandler("foo.log", mode="w"))

            optuna.logging.enable_propagation()  # Propagate logs to the root logger.
            optuna.logging.disable_default_handler()  # Stop showing logs in sys.stderr.

            study = optuna.create_study()

            logger.info("Start optimization.")
            study.optimize(objective, n_trials=10)

            with open('foo.log') as f:
                assert f.readline() == "Start optimization.\\n"
                assert f.readline().startswith("Finished trial#0 resulted in value:")

    """

    _configure_library_root_logger()
    _get_library_root_logger().propagate = True<|MERGE_RESOLUTION|>--- conflicted
+++ resolved
@@ -1,6 +1,6 @@
 import colorlog
 import logging
-<<<<<<< HEAD
+
 from logging import CRITICAL
 from logging import DEBUG
 from logging import ERROR
@@ -8,15 +8,7 @@
 from logging import INFO
 from logging import WARN
 from logging import WARNING
-=======
-from logging import CRITICAL  # NOQA
-from logging import DEBUG  # NOQA
-from logging import ERROR  # NOQA
-from logging import FATAL  # NOQA
-from logging import INFO  # NOQA
-from logging import WARN  # NOQA
-from logging import WARNING  # NOQA
->>>>>>> daee023c
+
 import threading
 
 from optuna import type_checking
