import datetime
import itertools
import os
from typing import Optional

import pytest
import torch
import torch.distributed as dist

import optuna
from optuna.integration import TorchDistributedTrial
from optuna.testing.integration import DeterministicPruner
from optuna.testing.storage import STORAGE_MODES
from optuna.testing.storage import StorageSupplier


@pytest.fixture(scope="session", autouse=True)
def init_process_group() -> None:

    if "OMPI_COMM_WORLD_SIZE" not in os.environ:
        pytest.skip("This test is expected to be launch with mpirun.")

    # This function is automatically called at the beginning of the pytest session.
    os.environ["WORLD_SIZE"] = os.environ["OMPI_COMM_WORLD_SIZE"]
    os.environ["RANK"] = os.environ["OMPI_COMM_WORLD_RANK"]
    os.environ["MASTER_ADDR"] = "127.0.0.1"
    os.environ["MASTER_PORT"] = "20000"

    dist.init_process_group("gloo")


def test_torch_distributed_trial_experimental_warning() -> None:
    with pytest.warns(optuna.exceptions.ExperimentalWarning):
        if dist.get_rank() == 0:
            study = optuna.create_study()
            TorchDistributedTrial(study.ask())
        else:
            TorchDistributedTrial(None)


@pytest.mark.filterwarnings("ignore::optuna.exceptions.ExperimentalWarning")
def test_torch_distributed_trial_invalid_argument() -> None:
    with pytest.raises(ValueError):
        if dist.get_rank() == 0:
            TorchDistributedTrial(None)
        else:
            study = optuna.create_study()
            TorchDistributedTrial(study.ask())


@pytest.mark.filterwarnings("ignore::optuna.exceptions.ExperimentalWarning")
@pytest.mark.parametrize("storage_mode", STORAGE_MODES)
def test_suggest_float(storage_mode: str) -> None:
    with StorageSupplier(storage_mode) as storage:
        if dist.get_rank() == 0:
            study = optuna.create_study(storage=storage)
            trial = TorchDistributedTrial(study.ask())
        else:
            trial = TorchDistributedTrial(None)

        x1 = trial.suggest_float("x", 0, 1)
        assert 0 <= x1 <= 1

        x2 = trial.suggest_float("x", 0, 1)
        assert x1 == x2


@pytest.mark.filterwarnings("ignore::optuna.exceptions.ExperimentalWarning")
@pytest.mark.parametrize("storage_mode", STORAGE_MODES)
def test_suggest_uniform(storage_mode: str) -> None:
    with StorageSupplier(storage_mode) as storage:
        if dist.get_rank() == 0:
            study = optuna.create_study(storage=storage)
            trial = TorchDistributedTrial(study.ask())
        else:
            trial = TorchDistributedTrial(None)

        x1 = trial.suggest_uniform("x", 0, 1)
        assert 0 <= x1 <= 1

        x2 = trial.suggest_uniform("x", 0, 1)
        assert x1 == x2


@pytest.mark.filterwarnings("ignore::optuna.exceptions.ExperimentalWarning")
@pytest.mark.parametrize("storage_mode", STORAGE_MODES)
def test_suggest_loguniform(storage_mode: str) -> None:
    with StorageSupplier(storage_mode) as storage:
        if dist.get_rank() == 0:
            study = optuna.create_study(storage=storage)
            trial = TorchDistributedTrial(study.ask())
        else:
            trial = TorchDistributedTrial(None)

        x1 = trial.suggest_loguniform("x", 1e-7, 1)
        assert 1e-7 <= x1 <= 1

        x2 = trial.suggest_loguniform("x", 1e-7, 1)
        assert x1 == x2


@pytest.mark.filterwarnings("ignore::optuna.exceptions.ExperimentalWarning")
@pytest.mark.parametrize("storage_mode", STORAGE_MODES)
def test_suggest_discrete_uniform(storage_mode: str) -> None:
    with StorageSupplier(storage_mode) as storage:
        if dist.get_rank() == 0:
            study = optuna.create_study(storage=storage)
            trial = TorchDistributedTrial(study.ask())
        else:
            trial = TorchDistributedTrial(None)

        x1 = trial.suggest_discrete_uniform("x", 0, 10, 2)
        assert 0 <= x1 <= 10
        assert x1 % 2 == 0

        x2 = trial.suggest_discrete_uniform("x", 0, 10, 2)
        assert x1 == x2


@pytest.mark.filterwarnings("ignore::optuna.exceptions.ExperimentalWarning")
@pytest.mark.parametrize("storage_mode", STORAGE_MODES)
def test_suggest_int(storage_mode: str) -> None:
    with StorageSupplier(storage_mode) as storage:
        if dist.get_rank() == 0:
            study = optuna.create_study(storage=storage)
            trial = TorchDistributedTrial(study.ask())
        else:
            trial = TorchDistributedTrial(None)

        x1 = trial.suggest_int("x", 0, 10)
        assert 0 <= x1 <= 10

        x2 = trial.suggest_int("x", 0, 10)
        assert x1 == x2


@pytest.mark.filterwarnings("ignore::optuna.exceptions.ExperimentalWarning")
@pytest.mark.parametrize("storage_mode", STORAGE_MODES)
def test_suggest_categorical(storage_mode: str) -> None:
    with StorageSupplier(storage_mode) as storage:
        if dist.get_rank() == 0:
            study = optuna.create_study(storage=storage)
            trial = TorchDistributedTrial(study.ask())
        else:
            trial = TorchDistributedTrial(None)

        x1 = trial.suggest_categorical("x", ("a", "b", "c"))
        assert x1 in {"a", "b", "c"}

        x2 = trial.suggest_categorical("x", ("a", "b", "c"))
        assert x1 == x2


@pytest.mark.filterwarnings("ignore::optuna.exceptions.ExperimentalWarning")
@pytest.mark.parametrize("storage_mode", STORAGE_MODES)
def test_report(storage_mode: str) -> None:
    with StorageSupplier(storage_mode) as storage:
        study: Optional[optuna.study.Study] = None
        if dist.get_rank() == 0:
            study = optuna.create_study(storage=storage)
            trial = TorchDistributedTrial(study.ask())
        else:
            trial = TorchDistributedTrial(None)

        trial.report(1, 0)

        if dist.get_rank() == 0:
            assert study is not None
            study.trials[0].intermediate_values[0] == 1


@pytest.mark.filterwarnings("ignore::optuna.exceptions.ExperimentalWarning")
@pytest.mark.parametrize("storage_mode", STORAGE_MODES)
def test_report_nan(storage_mode: str) -> None:
    with StorageSupplier(storage_mode) as storage:
        study: Optional[optuna.study.Study] = None
        if dist.get_rank() == 0:
            study = optuna.create_study(storage=storage)
            trial = TorchDistributedTrial(study.ask())
        else:
            trial = TorchDistributedTrial(None)

        with pytest.raises(TypeError):
            trial.report("abc", 0)  # type: ignore

        if dist.get_rank() == 0:
            assert study is not None
            assert len(study.trials[0].intermediate_values) == 0


@pytest.mark.filterwarnings("ignore::optuna.exceptions.ExperimentalWarning")
@pytest.mark.parametrize(
    "storage_mode, is_pruning", itertools.product(STORAGE_MODES, [False, True])
)
def test_should_prune(storage_mode: str, is_pruning: bool) -> None:
    with StorageSupplier(storage_mode) as storage:
        if dist.get_rank() == 0:
            study = optuna.create_study(storage=storage, pruner=DeterministicPruner(is_pruning))
            trial = TorchDistributedTrial(study.ask())
        else:
            trial = TorchDistributedTrial(None)

        trial.report(1, 0)
        assert trial.should_prune() == is_pruning


@pytest.mark.filterwarnings("ignore::optuna.exceptions.ExperimentalWarning")
@pytest.mark.parametrize("storage_mode", STORAGE_MODES)
def test_user_attrs(storage_mode: str) -> None:
    with StorageSupplier(storage_mode) as storage:
        if dist.get_rank() == 0:
            study = optuna.create_study(storage=storage)
            trial = TorchDistributedTrial(study.ask())
        else:
            trial = TorchDistributedTrial(None)

        trial.set_user_attr("dataset", "mnist")
        trial.set_user_attr("batch_size", 128)

        assert trial.user_attrs["dataset"] == "mnist"
        assert trial.user_attrs["batch_size"] == 128


@pytest.mark.filterwarnings("ignore::optuna.exceptions.ExperimentalWarning")
def test_user_attrs_with_exception() -> None:
    with StorageSupplier("sqlite") as storage:
        if dist.get_rank() == 0:
            study = optuna.create_study(storage=storage)
            trial = TorchDistributedTrial(study.ask())
        else:
            trial = TorchDistributedTrial(None)

        with pytest.raises(TypeError):
            trial.set_user_attr("not serializable", torch.Tensor([1, 2]))


@pytest.mark.filterwarnings("ignore::optuna.exceptions.ExperimentalWarning")
@pytest.mark.parametrize("storage_mode", STORAGE_MODES)
def test_system_attrs(storage_mode: str) -> None:
    with StorageSupplier(storage_mode) as storage:
        if dist.get_rank() == 0:
            study = optuna.create_study(storage=storage)
            trial = TorchDistributedTrial(study.ask())
        else:
            trial = TorchDistributedTrial(None)

        trial.set_system_attr("dataset", "mnist")
        trial.set_system_attr("batch_size", 128)

        assert trial.system_attrs["dataset"] == "mnist"
        assert trial.system_attrs["batch_size"] == 128


@pytest.mark.filterwarnings("ignore::optuna.exceptions.ExperimentalWarning")
def test_system_attrs_with_exception() -> None:
    with StorageSupplier("sqlite") as storage:
        if dist.get_rank() == 0:
            study = optuna.create_study(storage=storage)
            trial = TorchDistributedTrial(study.ask())
        else:
            trial = TorchDistributedTrial(None)

        with pytest.raises(TypeError):
            trial.set_system_attr("not serializable", torch.Tensor([1, 2]))


@pytest.mark.filterwarnings("ignore::optuna.exceptions.ExperimentalWarning")
@pytest.mark.parametrize("storage_mode", STORAGE_MODES)
def test_number(storage_mode: str) -> None:
    with StorageSupplier(storage_mode) as storage:
        if dist.get_rank() == 0:
            study = optuna.create_study(storage=storage)
            trial = TorchDistributedTrial(study.ask())
        else:
            trial = TorchDistributedTrial(None)

        assert trial.number == 0


@pytest.mark.filterwarnings("ignore::optuna.exceptions.ExperimentalWarning")
@pytest.mark.parametrize("storage_mode", STORAGE_MODES)
def test_datetime_start(storage_mode: str) -> None:
    with StorageSupplier(storage_mode) as storage:
        if dist.get_rank() == 0:
            study = optuna.create_study(storage=storage)
            trial = TorchDistributedTrial(study.ask())
        else:
            trial = TorchDistributedTrial(None)

        assert isinstance(trial.datetime_start, datetime.datetime)


@pytest.mark.filterwarnings("ignore::optuna.exceptions.ExperimentalWarning")
@pytest.mark.parametrize("storage_mode", STORAGE_MODES)
def test_params(storage_mode: str) -> None:
    with StorageSupplier(storage_mode) as storage:
        if dist.get_rank() == 0:
            study = optuna.create_study(storage=storage)
            trial = TorchDistributedTrial(study.ask())
        else:
            trial = TorchDistributedTrial(None)

        trial.suggest_float("f", 0, 1)
        trial.suggest_int("i", 0, 1)
        trial.suggest_categorical("c", ("a", "b", "c"))

        params = trial.params
        assert 0 <= params["f"] <= 1
        assert 0 <= params["i"] <= 1
        assert params["c"] in {"a", "b", "c"}


@pytest.mark.filterwarnings("ignore::optuna.exceptions.ExperimentalWarning")
@pytest.mark.parametrize("storage_mode", STORAGE_MODES)
def test_distributions(storage_mode: str) -> None:
    with StorageSupplier(storage_mode) as storage:
        if dist.get_rank() == 0:
            study = optuna.create_study(storage=storage)
            trial = TorchDistributedTrial(study.ask())
        else:
            trial = TorchDistributedTrial(None)

        trial.suggest_float("u", 0, 1)
        trial.suggest_float("lu", 1e-7, 1, log=True)
        trial.suggest_float("du", 0, 1, step=0.5)
        trial.suggest_int("i", 0, 1)
        trial.suggest_int("il", 1, 128, log=True)
        trial.suggest_categorical("c", ("a", "b", "c"))

        distributions = trial.distributions
        assert distributions["u"] == optuna.distributions.FloatDistribution(0, 1)
        assert distributions["lu"] == optuna.distributions.FloatDistribution(1e-7, 1, log=True)
        assert distributions["du"] == optuna.distributions.FloatDistribution(0, 1, step=0.5)
<<<<<<< HEAD
        assert distributions["i"] == optuna.distributions.IntUniformDistribution(0, 1)
        assert distributions["il"] == optuna.distributions.IntLogUniformDistribution(1, 128)
=======
        assert distributions["i"] == optuna.distributions.IntDistribution(0, 1)
        assert distributions["il"] == optuna.distributions.IntDistribution(1, 128, log=True)
>>>>>>> dee665df
        assert distributions["c"] == optuna.distributions.CategoricalDistribution(("a", "b", "c"))<|MERGE_RESOLUTION|>--- conflicted
+++ resolved
@@ -331,11 +331,6 @@
         assert distributions["u"] == optuna.distributions.FloatDistribution(0, 1)
         assert distributions["lu"] == optuna.distributions.FloatDistribution(1e-7, 1, log=True)
         assert distributions["du"] == optuna.distributions.FloatDistribution(0, 1, step=0.5)
-<<<<<<< HEAD
-        assert distributions["i"] == optuna.distributions.IntUniformDistribution(0, 1)
-        assert distributions["il"] == optuna.distributions.IntLogUniformDistribution(1, 128)
-=======
         assert distributions["i"] == optuna.distributions.IntDistribution(0, 1)
         assert distributions["il"] == optuna.distributions.IntDistribution(1, 128, log=True)
->>>>>>> dee665df
         assert distributions["c"] == optuna.distributions.CategoricalDistribution(("a", "b", "c"))